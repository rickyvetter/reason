/*
 * Copyright (c) 2015-present, Facebook, Inc.
 * All rights reserved.
 *
 * vim: set ft=rust:
 * vim: set ft=reason:
 */
open NuclideReasonCommon;

open StringUtils;

open Atom;

/**
 * @param (Array.t string) standard output formatting of file.
 * @param int curCursorRow Current cursor row before formatting.
 * @param int curCursorColumn Current cursor column before formatting.
 * @return Nuclide.FileFormat.result
 */
let characterIndexForPositionInString stdOutLines (curCursorRow, curCursorColumn) => {
  let result = {contents: []};
  let arrLen = Array.length stdOutLines;
  let charCount = {contents: 0};
  let colCount = {contents: 0};
  let rowCount = {contents: 0};
  let finalCharCount = {contents: 0};
  for iArr in 0 to (arrLen - 1) {
    let line = stdOutLines.(iArr);
    let lineLen = String.length line;
    /* We also trim *trailing* whitespace for each line. */
    let lenNotEndingInWhiteSpace = {contents: 0};
    /* No guarantee that each line is actually a single line. */
    for chPos in 0 to (lineLen - 1) {
      let ch = line.[chPos];
      if (ch === '\n' || ch === '\r') {
        rowCount.contents = rowCount.contents + 1;
        colCount.contents = 0
      } else {
        colCount.contents = colCount.contents + 1;
        lenNotEndingInWhiteSpace.contents = lenNotEndingInWhiteSpace.contents + 1
      };
      charCount.contents = charCount.contents + 1;
      if (rowCount.contents <= curCursorRow) {
        if (colCount.contents <= curCursorColumn) {
          finalCharCount.contents = charCount.contents
        }
      }
    };
    result.contents = [Atom.trimTrailingWhiteSpace line, ...result.contents]
  };
  {
    Nuclide.FileFormat.newCursor: finalCharCount.contents,
    Nuclide.FileFormat.formatted: String.concat "\n" (List.rev result.contents)
  }
};

let formatImpl editor subText isInterface onComplete onFailure => {
  let open Atom.JsonType;
  let stdOutLines = {contents: [||]};
  let stdErrLines = {contents: [||]};
  let fmtPath =
    switch (Atom.Config.get "NuclideReason.pathToReasonfmt") {
    | JsonString pth => pth
    | _ => raise (Invalid_argument "You must setup NuclideReason.pathToReasonfmt in your Atom config")
    };
  let printWidth =
    switch (Atom.Config.get "NuclideReason.printWidth") {
    | JsonNum n => int_of_float n
    | Empty => 110
    | _ => raise (Invalid_argument "NuclideReason.printWidth must be an integer")
    };
  let onStdOut line => stdOutLines.contents = Array.append stdOutLines.contents [|line|];
  let onStdErr line => stdErrLines.contents = Array.append stdErrLines.contents [|line|];
  let cursors = Editor.getCursors editor;
  let (origCursorRow, origCursorCol) =
    switch cursors {
    | [] => (0, 0)
    | [firstCursor, ...tl] => Atom.Cursor.getBufferPosition firstCursor
    };
  let onExit code => {
    let formatResult = characterIndexForPositionInString stdOutLines.contents (origCursorRow, origCursorCol);
    let stdErr = String.concat "\n" (Array.to_list stdErrLines.contents);
    onComplete code formatResult stdErr
  };
  let args = [
    "-print-width",
    string_of_int printWidth,
    "-use-stdin",
    "true",
    "-parse",
    "re",
    "-print",
    "re",
    "-is-interface-pp",
    isInterface ? "true" : "false"
  ];
  let proc = Atom.BufferedProcess.create stdout::onStdOut stderr::onStdErr exit::onExit args::args fmtPath;
  let errorTitle = "NuclideReason could not spawn " ^ fmtPath;
  let handleError error handle => {
    NotificationManager.addError options::{...NotificationManager.defaultOptions, detail: error} errorTitle;
    /* TODO: this doesn't type check, but sits across the border of js <-> reason so it passes. onFailure (the
    promise `reject`) takes in a reason string, when it reality it should take in a Js.string like the other
    locations in this file where we do `reject stdErr` */
    onFailure "Failure!";
    handle ()
  };
  BufferedProcess.onWillThrowError proc handleError;
  /* Underlying child process. */
  let process = BufferedProcess.process proc;
  ChildProcess.writeStdin process subText;
  ChildProcess.endStdin process
};

/**
 * A better way to restore the cursor position is:
 * - If only white space change occured before where the cursor was, place
 * cursor at *new* location after whitespce changes.
 * - As an enhancement, consider insertion/elimination of certain
 * characters/sequences in the same class as white space changes.
 * (extra/removed parens, or even "= fun").
 * - If text before cursor changed in ways beyond "whitespace" changes, fall
 * back to current behavior.
 */
let getFormatting editor range onComplete => {
  let maybeFilePath = Editor.getPath editor;
  let buffer = Editor.getBuffer editor;
  let text = Buffer.getText buffer;
  let subText = Buffer.getTextInRange buffer range;
  /* Including dot */
  let ext =
    switch maybeFilePath {
    | Some filePath => {
        let lastExtensionIndex = String.rindex filePath '.';
        String.sub filePath lastExtensionIndex (String.length filePath - lastExtensionIndex)
      }
    | None => ".re"
    };
  let isInterface = String.compare ".rei" ext === 0;
  let promise = Atom.Promise.create (
    fun resolve reject => {
      let onCompleteWrap code formatResult stdErr =>
        onComplete code formatResult stdErr text subText resolve reject;
      formatImpl editor subText isInterface onCompleteWrap reject
    }
  );
  promise
};

let getEntireFormatting editor range notifySuccess notifyInvalid notifyInfo =>
  getFormatting
    editor
    range
    (
      fun code (formatResult: Nuclide.FileFormat.result) stdErr text subText resolve reject => {
        /* One bit of Js logic remaining in this otherwise "pure" module. */
        let formatResultStr = NuclideJs.FileFormat.toJs formatResult;
        if (not (code == 0.0)) {
          notifyInvalid "Syntax Error"
        } else if (formatResult.formatted \=== text) {
          notifyInfo "Already Formatted"
        } else {
          notifySuccess "Format: Success"
        };
<<<<<<< HEAD
        code = 0.0 ? resolve formatResultStr : reject stdErr
      }
    );

let getPartialFormatting editor range notifySuccess notifyInvalid notifyInfo =>
  getFormatting
    editor
    range
    (
      fun code (formatResult: Nuclide.FileFormat.result) stdErr text subText resolve reject => {
        if (not (code = 0.0)) {
          notifyInvalid "Syntax Error"
        } else if (formatResult.formatted === subText) {
          notifyInfo "Already Formatted"
        } else {
          notifySuccess "Format: Success"
        };
        /* One bit of Js logic remaining in this otherwise "pure" module. */
        code = 0.0 ? resolve (Js.string formatResult.formatted) : reject stdErr
      }
    );
=======
        code == 0.0 ? resolve formatResultStr : reject stdErr
      };
      formatImpl editor subText isInterface onComplete reject
    }
  );
  promise
};
>>>>>>> df113b5c
<|MERGE_RESOLUTION|>--- conflicted
+++ resolved
@@ -161,7 +161,6 @@
         } else {
           notifySuccess "Format: Success"
         };
-<<<<<<< HEAD
         code = 0.0 ? resolve formatResultStr : reject stdErr
       }
     );
@@ -182,13 +181,4 @@
         /* One bit of Js logic remaining in this otherwise "pure" module. */
         code = 0.0 ? resolve (Js.string formatResult.formatted) : reject stdErr
       }
-    );
-=======
-        code == 0.0 ? resolve formatResultStr : reject stdErr
-      };
-      formatImpl editor subText isInterface onComplete reject
-    }
-  );
-  promise
-};
->>>>>>> df113b5c
+    );