--- conflicted
+++ resolved
@@ -16,12 +16,7 @@
     let createElement a::a=? b::b=? children => {displayName: "test"};
 };
 
-<<<<<<< HEAD
-
-let module One = {
-=======
 module One = {
->>>>>>> 5c395243
     let createElement test::test=? foo::foo=? children => {displayName: "test"};
     let createElementobvioustypo test::test children => {displayName: "test"};
 };
@@ -58,15 +53,9 @@
     let createElement intended::intended=? children => {displayName: "test"};
 };
 
-<<<<<<< HEAD
-let module Namespace = {
-    let module Foo = {
-        let createElement intended::intended=? anotherOptional::x=100 children => {displayName: "test"};
-=======
 module Namespace = {
     module Foo = {
-        let createElement intended::intended=? children => {displayName: "test"};
->>>>>>> 5c395243
+        let createElement intended::intended=? anotherOptional::x=100 children => {displayName: "test"};
     };
 };
 
@@ -310,4 +299,4 @@
 /*   <Bar /> */
 /* </Foo>; */
 
-/* let res = <Foo a=10 b=(<Foo a=200 />) />; */
+/* let res = <Foo a=10 b=(<Foo a=200 />) />; */