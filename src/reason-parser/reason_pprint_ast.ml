(*
 * Copyright (c) 2015-present, Facebook, Inc.
 *
 * This source code is licensed under the MIT license found in the
 * LICENSE file in the root directory of this source tree.
 *  Forked from OCaml, which is provided under the license below:
 *
 *  Xavier Leroy, projet Cristal, INRIA Rocquencourt
 *
 *  Copyright © 1996, 1997, 1998, 1999, 2000, 2001, 2002, 2003, 2004, 2005, 2006 Inria
 *
 *  Permission is hereby granted, free of charge, to the Licensee obtaining a
 *  copy of this software and associated documentation files (the "Software"),
 *  to deal in the Software without restriction, including without limitation
 *  the rights to use, copy, modify, merge, publish, distribute, sublicense
 *  under any license of the Licensee's choice, and/or sell copies of the
 *  Software, subject to the following conditions:
 *
 *  1.	Redistributions of source code must retain the above copyright notice
 *  and the following disclaimer.
 *  2.	Redistributions in binary form must reproduce the above copyright
 *  notice, the following disclaimer in the documentation and/or other
 *  materials provided with the distribution.
 *  3.	All advertising materials mentioning features or use of the Software
 *  must display the following acknowledgement: This product includes all or
 *  parts of the Caml system developed by Inria and its contributors.
 *  4.	Other than specified in clause 3, neither the name of Inria nor the
 *  names of its contributors may be used to endorse or promote products
 *  derived from the Software without specific prior written permission.
 *
 *  Disclaimer
 *
 *  This software is provided by Inria and contributors “as is” and any express
 *  or implied warranties, including, but not limited to, the implied
 *  warranties of merchantability and fitness for a particular purpose are
 *  disclaimed. in no event shall Inria or its contributors be liable for any
 *  direct, indirect, incidental, special, exemplary, or consequential damages
 *  (including, but not limited to, procurement of substitute goods or
 *  services; loss of use, data, or profits; or business interruption) however
 *  caused and on any theory of liability, whether in contract, strict
 *  liability, or tort (including negligence or otherwise) arising in any way
 *  out of the use of this software, even if advised of the possibility of such
 *  damage.
 *
 *)

(* TODO more fine-grained precedence pretty-printing *)

open Ast_404
open Asttypes
open Location
open Longident
open Parsetree
open Easy_format
open Syntax_util

module Comment = Reason_comment
module Layout = Reason_layout

let source_map = Layout.source_map

exception NotPossible of string

let commaTrail = Layout.SepFinal (",", Syntax_util.TrailingCommaMarker.string)
let commaSep = Layout.Sep (",")

type ruleInfoData = {
  reducePrecedence: precedence;
  shiftPrecedence: precedence;
}

and ruleCategory =
  (* Printing will be parsed with very high precedence, so not much need to
     worry about ensuring it will reduce correctly. In short, you can put
     `FunctionApplication` content anywhere around an infix identifier without
     wrapping in parens. For example `myFunc x y z` or `if x {y} else {z}`
     The layout is kept in list form only to allow for elegant wrapping rules
     to take into consideration the *number* of high precedence parsed items. *)
  | FunctionApplication of Layout.t list
  (* Care should be taken to ensure the rule that caused it to be parsed will
     reduce again on the printed output - context should carefully consider
     wrapping in parens according to the ruleInfoData. *)
  | SpecificInfixPrecedence of ruleInfoData * resolvedRule
  (* Not safe to include anywhere between infix operators without wrapping in
     parens. This describes expressions like `fun x => x` which doesn't fit into
     our simplistic algorithm for printing function applications separated by infix.

     It might be possible to include these in between infix, but there are
     tricky rules to determining when these must be guarded by parens (it
     depends highly on context that is hard to reason about). It's so nuanced
     that it's easier just to always wrap them in parens.  *)
  | PotentiallyLowPrecedence of Layout.t
  (* Simple means it is clearly one token (such as (anything) or [anything] or identifier *)
  | Simple of Layout.t

(* Represents a ruleCategory where the precedence has been resolved.
 * The precedence of a ruleCategory gets resolved in `ensureExpression` or
 * `ensureContainingRule`. The result is either a plain Layout.t (where
 * parens probably have been applied) or an InfixTree containing the operator and
 * a left & right resolvedRule. The latter indicates that the precedence has been resolved,
 * but the actual formatting is deferred to a later stadium.
 * Think `let x = foo |> f |> z |>`, which requires a certain formatting style when
 * things break over multiple lines. *)
and resolvedRule =
  | LayoutNode of Layout.t
  | InfixTree of string * resolvedRule * resolvedRule

and associativity =
  | Right
  | Nonassoc
  | Left

and precedenceEntryType =
  | TokenPrecedence
  | CustomPrecedence

and precedence =
  | Token of string
  | Custom of string

(* Describes the "fixity" of a token, and stores its *printed* representation
   should it be rendered as infix/prefix (This rendering may be different than
   how it is stored in the AST). *)
and tokenFixity =
  (* Such as !simple_expr and ~!simple_expr. These function applications are
     considered *almost* "simple" because they may be allowed anywhere a simple
     expression is accepted, except for when on the left hand side of a
     dot/send. *)
  | AlmostSimplePrefix of string
  | UnaryPlusPrefix of string
  | UnaryMinusPrefix of string
  | UnaryNotPrefix of string
  | UnaryPostfix of string
  | Infix of string
  | Normal

(* Type which represents a resolvedRule's InfixTree flattened *)
type infixChain =
  | InfixToken of string
  | Layout of Layout.t

(* Helpers for dealing with extension nodes (%expr) *)

let expression_extension_sugar x =
  if x.pexp_attributes <> [] then None
  else match x.pexp_desc with
    | Pexp_extension (name, PStr [{pstr_desc = Pstr_eval(expr, [])}])
      when name.txt <> "bs.obj" ->
      Some (name, expr)
    | _ -> None

let expression_immediate_extension_sugar x =
  match expression_extension_sugar x with
  | None -> (None, x)
  | Some (name, expr) ->
    match expr.pexp_desc with
    | Pexp_for _ | Pexp_while _ | Pexp_ifthenelse _
    | Pexp_fun _ | Pexp_function _ | Pexp_newtype _
    | Pexp_try _ | Pexp_match _ ->
      (Some name, expr)
    | _ -> (None, x)

let expression_not_immediate_extension_sugar x =
  match expression_immediate_extension_sugar x with
  | (Some _, _) -> None
  | (None, _) -> expression_extension_sugar x

let add_extension_sugar keyword = function
  | None -> keyword
  | Some str -> keyword ^ "%" ^ str.txt

<<<<<<< HEAD
let string_equal : string -> string -> bool = (=)
=======
let print_comment_type = function
  | Regular -> "Regular"
  | EndOfLine -> "End of Line"
  | SingleLine -> "SingleLine"

let print_location loc =
  printf "%d (%d:%d)-%d (%d:%d)\n"
    loc.loc_start.Lexing.pos_cnum
    loc.loc_start.Lexing.pos_lnum
    (loc.loc_start.Lexing.pos_cnum - loc.loc_start.Lexing.pos_bol)
    loc.loc_end.Lexing.pos_cnum
    loc.loc_end.Lexing.pos_lnum
    (loc.loc_end.Lexing.pos_cnum - loc.loc_end.Lexing.pos_bol);
  flush stdout


let rec print_comments = function
  | [] -> ()
  | ((s, t, loc)::tl) ->
       printf "(%d:%d)-(%d:%d) -- %s:||%s||\n"
              loc.loc_start.Lexing.pos_lnum
              (loc.loc_start.Lexing.pos_cnum - loc.loc_start.Lexing.pos_bol)
              loc.loc_end.Lexing.pos_lnum
              (loc.loc_end.Lexing.pos_cnum - loc.loc_end.Lexing.pos_bol)
              (print_comment_type t)
              s;
       print_comments tl;
       ()

let rec print_easy_rec ?(indent=0) easyFormatted =
  let space = Array.fold_left (^) "" (Array.make indent " ") in
  match easyFormatted with
  | Atom (s,_) ->
     printf "%s Atom:'%s'\n" space s
  | List ((opening, sep, closing, config), items) ->
     let break = (match config.wrap_body with
                  | `No_breaks -> "No_breaks"
                  | `Wrap_atoms -> "Wrap_atoms"
                  | `Never_wrap -> "Never_wrap"
                  | `Force_breaks -> "Force_breaks"
                  | `Force_breaks_rec -> "Force_breaks_rec"
                  | `Always_wrap -> "Always_wrap") in
     printf "%s List: open %s close %s sep %s break %s \n" space opening closing sep break;
     let _ = List.map (print_easy_rec ~indent:(indent+2)) items in
     ()
  | Label ((left, config), right) ->
     let break = match config.label_break with
     | `Never -> "Never"
     | `Always_rec -> "Always_rec"
     | `Auto -> "Auto"
     | `Always -> "Always" in
     printf "%s Label (break = %s): \n" space break;
     printf "  %s left \n" space;
     print_easy_rec ~indent:(indent+2) left;
     printf "  %s right \n" space;
     print_easy_rec ~indent:(indent+2) right;
  | Custom _ -> printf "custom \n"

let rec print_layout ?(indent=0) layout =
  let space = Array.fold_left (^) "" (Array.make indent " ") in
  match layout with
  | SourceMap (loc, layout) ->
     printf "%s SourceMap [(%d:%d)-(%d:%d)]\n" space
            loc.loc_start.Lexing.pos_lnum
            (loc.loc_start.Lexing.pos_cnum - loc.loc_start.Lexing.pos_bol)
            loc.loc_end.Lexing.pos_lnum
            (loc.loc_end.Lexing.pos_cnum - loc.loc_end.Lexing.pos_bol);
     print_layout ~indent:(indent+2) layout
  | Sequence (config, layout_list) ->
     let break = match config.break with
       | Never  -> "Never"
       | IfNeed  -> "if need"
       | Always  -> "Always"
       | Always_rec  -> "Always_rec" in
     let sep = match config.sep with
     | NoSep -> "NoSep"
     | Sep s -> "Sep '" ^ s ^ "'"
     | SepFinal (s, finalSep) -> "SepFinal ('" ^ s ^ "', '" ^ finalSep ^ "')" in
     printf "%s Sequence of %d, sep: %s, stick_to_left: %s break: %s\n" space (List.length layout_list) sep (string_of_bool config.sepLeft) break;
     let _ = List.map (print_layout ~indent:(indent+2)) layout_list in
     ()
  | Label (_, left, right) ->
     printf "%s Label: \n" space;
     printf "  %s left \n" space;
     print_layout ~indent:(indent+4) left;
     printf "  %s right \n" space;
     print_layout ~indent:(indent+4) right;
  | Easy e ->
     printf "%s Easy: '%s' \n" space (print_easy e)

let rec longIdentSame = function
  | (Lident l1, Lident l2) -> String.compare l1 l2 == 0
  | (Ldot (path1, l1), Ldot (path2, l2)) ->
    longIdentSame (path1, path2) && String.compare l1 l2 == 0
  | (Lapply (l11, l12), Lapply (l21, l22)) ->
    longIdentSame (l11, l21) && longIdentSame (l12, l22)
  | _ -> false
>>>>>>> 9f9ac392

let longident_same l1 l2 =
  let rec equal l1 l2 =
    match l1, l2 with
    | Lident l1, Lident l2 -> string_equal l1 l2
    | Ldot (path1, l1), Ldot (path2, l2) ->
      equal path1 path2 && string_equal l1 l2
    | Lapply (l11, l12), Lapply (l21, l22) ->
      equal l11 l21 && equal l12 l22
    | _ -> false
  in
  equal l1.txt l2.txt

(* A variant of List.for_all2 that returns false instead of failing on lists
   of different size *)
let for_all2' pred l1 l2 =
  List.length l1 = List.length l2 &&
  List.for_all2 pred l1 l2

(*
   Checks to see if two types are the same modulo the process of varification
   which turns abstract types into type variables of the same name.
   For example, [same_ast_modulo_varification] would consider (a => b) and ('a
   => 'b) to have the same ast. This is useful in recovering syntactic sugar
   for explicit polymorphic types with locally abstract types.

   Does not compare attributes, or extensions intentionally.

   TODO: This has one more issue: We need to compare only accepting t1's type
   variables, to be considered compatible with t2's type constructors - not the
   other way around.
 *)
let same_ast_modulo_varification_and_extensions t1 t2 =
  let rec loop t1 t2 = match (t1.ptyp_desc, t2.ptyp_desc) with
    (* Importantly, cover the case where type constructors (of the form [a])
       are converted to type vars of the form ['a].
     *)
    | (Ptyp_constr({txt=Lident s1}, []), Ptyp_var s2) -> string_equal s1 s2
    (* Now cover the case where type variables (of the form ['a]) are
       converted to type constructors of the form [a].
     *)
    | (Ptyp_var s1, Ptyp_constr({txt=Lident s2}, [])) -> string_equal s1 s2
    (* Now cover the typical case *)
    | (Ptyp_constr(longident1, lst1), Ptyp_constr(longident2, lst2))  ->
      longident_same longident1 longident2 &&
      for_all2' loop lst1 lst2
    | (Ptyp_any, Ptyp_any) -> true
    | (Ptyp_var x1, Ptyp_var x2) -> string_equal x1 x2
    | (Ptyp_arrow (label1, core_type1, core_type1'), Ptyp_arrow (label2, core_type2, core_type2')) ->
      begin
         match label1, label2 with
         | Nolabel, Nolabel -> true
         | Labelled s1, Labelled s2 -> string_equal s1 s2
         | Optional s1, Optional s2 -> string_equal s1 s2
         | _ -> false
      end &&
      loop core_type1 core_type2 &&
      loop core_type1' core_type2'
    | (Ptyp_tuple lst1, Ptyp_tuple lst2) -> for_all2' loop lst1 lst2
    | (Ptyp_object (lst1, o1), Ptyp_object (lst2, o2)) ->
      let tester = fun (s1, attrs1, t1) (s2, attrs2, t2) ->
        string_equal s1 s2 &&
        loop t1 t2
      in
      for_all2' tester lst1 lst2 && o1 = o2
    | (Ptyp_class (longident1, lst1), Ptyp_class (longident2, lst2)) ->
      longident_same longident1 longident2 &&
      for_all2' loop lst1 lst2
    | (Ptyp_alias(core_type1, string1), Ptyp_alias(core_type2, string2)) ->
      loop core_type1 core_type2 &&
      string_equal string1 string2
    | (Ptyp_variant(row_field_list1, flag1, lbl_lst_option1), Ptyp_variant(row_field_list2, flag2, lbl_lst_option2)) ->
      for_all2' rowFieldEqual row_field_list1 row_field_list2 &&
      flag1 = flag2 &&
      lbl_lst_option1 = lbl_lst_option2
    | (Ptyp_poly (string_lst1, core_type1), Ptyp_poly (string_lst2, core_type2))->
      for_all2' string_equal string_lst1 string_lst2 &&
      loop core_type1 core_type2
    | (Ptyp_package(longident1, lst1), Ptyp_package (longident2, lst2)) ->
      longident_same longident1 longident2 &&
      for_all2' testPackageType lst1 lst2
    | (Ptyp_extension (s1, arg1), Ptyp_extension (s2, arg2)) ->
      string_equal s1.txt s2.txt
    | _ -> false
  and testPackageType (lblLongIdent1, ct1) (lblLongIdent2, ct2) =
    longident_same lblLongIdent1 lblLongIdent2 &&
    loop ct1 ct2
  and rowFieldEqual f1 f2 = match (f1, f2) with
    | ((Rtag(label1, attrs1, flag1, lst1)), (Rtag (label2, attrs2, flag2, lst2))) ->
      string_equal label1 label2 &&
      flag1 = flag2 &&
      for_all2' loop lst1 lst2
    | (Rinherit t1, Rinherit t2) -> loop t1 t2
    | _ -> false
  in
  loop t1 t2

let expandLocation pos ~expand:(startPos, endPos) =
  { pos with
    loc_start = {
      pos.loc_start with
        Lexing.pos_cnum = pos.loc_start.Lexing.pos_cnum + startPos
    };
    loc_end = {
      pos.loc_end with
        Lexing.pos_cnum = pos.loc_end.Lexing.pos_cnum + endPos
    }
  }

(** Kinds of attributes *)
type attributesPartition = {
  arityAttrs : attributes;
  docAttrs : attributes;
  stdAttrs : attributes;
  jsxAttrs : attributes;
  uncurried : bool
}

(** Partition attributes into kinds *)
let rec partitionAttributes ?(allowUncurry=true) attrs : attributesPartition =
  match attrs with
    | [] ->
        {arityAttrs=[]; docAttrs=[]; stdAttrs=[]; jsxAttrs=[]; uncurried = false}
    | (({txt = "bs"}, PStr []) as attr)::atTl ->
        let partition = partitionAttributes atTl in
        if allowUncurry then
          {partition with uncurried = true}
        else begin
          {partition with stdAttrs=attr::partition.stdAttrs}
        end
    | (({txt="JSX"; loc}, _) as jsx)::atTl ->
        let partition = partitionAttributes atTl in
        {partition with jsxAttrs=jsx::partition.jsxAttrs}
    | (({txt="explicit_arity"; loc}, _) as arity_attr)::atTl
    | (({txt="implicit_arity"; loc}, _) as arity_attr)::atTl ->
        let partition = partitionAttributes atTl in
        {partition with arityAttrs=arity_attr::partition.arityAttrs}
    (*| (({txt="ocaml.text"; loc}, _) as doc)::atTl
    | (({txt="ocaml.doc"; loc}, _) as doc)::atTl ->
        let partition = partitionAttributes atTl in
        {partition with docAttrs=doc::partition.docAttrs}*)
    | atHd::atTl ->
        let partition = partitionAttributes atTl in
        {partition with stdAttrs=atHd::partition.stdAttrs}

let extractStdAttrs attrs =
  (partitionAttributes attrs).stdAttrs

let rec sequentialIfBlocks x =
  match x with
    | Some ({pexp_desc=Pexp_ifthenelse (e1, e2, els)}) -> (
       let (nestedIfs, finalExpression) = (sequentialIfBlocks els) in
       ((e1, e2)::nestedIfs, finalExpression)
      )
    | Some e -> ([], Some e)
    | None -> ([], None)

(*
  TODO: IDE integration beginning with Vim:

  - Create recovering version of parser that creates regions of "unknown"
    content in between let sequence bindings (anything between semicolons,
    really).
  - Use Easy_format's "style" features to tag each known node.
  - Turn those style annotations into editor highlight commands.
  - Editors have a set of keys that retrigger the parsing/rehighlighting
    process (typically newline/semi/close-brace).
  - On every parsing/rehighlighting, this pretty printer can be used to
    determine the highlighting of recovered regions, and the editor plugin can
    relegate highlighting of malformed regions to the editor which mostly does
    so based on token patterns.

*)

(*
     @avoidSingleTokenWrapping

  +-----------------------------+
  |+------+                     |     Another label
  || let ( \                    |
  ||    a  | Label              |
  ||    o  |                    |     The thing to the right of any label must be a
  ||    p _+ label RHS          |     list in order for it to wrap correctly. Lists
  ||  ): /   v                  |     will wrap if they need to/can. NON-lists will
  |+--+ sixteenTuple = echoTuple|(    wrap (indented) even though they're no lists!
  +---/ 0,\---------------------+     To prevent a single item from wrapping, make
        0,                            an unbreakable list via ensureSingleTokenSticksToLabel.
        0
      );                              In general, the best approach for indenting
                                      let bindings is to keep building up labels from
                                      the "let", always ensuring things that you want
                                      to wrap will either be lists or guarded in
                                      [ensureSingleTokenSticksToLabel].
                                      If you must join several lists together (via =)
                                      (or colon), ensure that joining is done via
                                      [makeList] (which won't break), and that new
                                      list is always appended to the left
                                      hand side of the label. (So that the right hand
                                      side may always be the untouched list that you want
                                      to wrap with aligned closing).
                                      Always make sure rhs of the label are the

                                      Creating nested labels will preserve the original
                                      indent location ("let" in this
                                      case) as long as that nesting is
                                      done on the left hand side of the labels.

*)

(*
    Table 2.1. Precedence and associativity.
    Precedence from highest to lowest: From RWOC, modified to include !=
    ---------------------------------------

    Operator prefix	Associativity
    !..., ?..., ~...	                              Prefix
    ., .(, .[	-
    function application, constructor, assert, lazy	Left associative
    -, -.                                           Prefix
    **..., lsl, lsr, asr                            Right associative
    *..., /..., %..., mod, land, lor, lxor          Left associative
    +..., -...                                      Left associative
    ::                                              Right associative
    @..., ^...                                      Right associative
---
    !=                                              Left associative (INFIXOP0 listed first in lexer)
    =..., <..., >..., |..., &..., $...              Left associative (INFIXOP0)
    =, <, >                                         Left associative (IN SAME row as INFIXOP0 listed after)
---
    &, &&                                           Right associative
    or, ||                                          Right associative
    ,                                               -
    :=, =                                         	Right associative
    if                                              -
    ;                                               Right associative


   Note: It would be much better if &... and |... were in separate precedence
   groups just as & and | are. This way, we could encourage custom infix
   operators to use one of the two precedences and no one would be confused as
   to precedence (leading &, | are intuitive). Two precedence classes for the
   majority of infix operators is totally sufficient.

   TODO: Free up the (&) operator from pervasives so it can be reused for
   something very common such as string concatenation or list appending.

   let x = tail & head;
 *)

(* "Almost Simple Prefix" function applications parse with the rule:

   `PREFIXOP simple_expr %prec below_DOT_AND_SHARP`, which in turn is almost
   considered a "simple expression" (it's acceptable anywhere a simple
   expression is except in a couple of edge cases.

   "Unary Prefix" function applications parse with the rule:

   `MINUS epxr %prec prec_unary_minus`, which in turn is considered an
   "expression" (not simple). All unary operators are mapped into an identifier
   beginning with "~".

   TODO: Migrate all "almost simple prefix" to "unsary prefix". When `!`
   becomes "not", then it will make more sense that !myFunc (arg) is parsed as
   !(myFunc arg) instead of (!myFunc) arg.

 *)
let almost_simple_prefix_symbols  = [ '!'; '?'; '~'] ;;
(* Subset of prefix symbols that have special "unary precedence" *)
let unary_minus_prefix_symbols  = [ "~-"; "~-."] ;;
let unary_plus_prefix_symbols  = ["~+"; "~+." ] ;;
let infix_symbols = [ '='; '<'; '>'; '@'; '^'; '|'; '&'; '+'; '-'; '*'; '/';
                      '$'; '%'; '\\'; '#' ]

let special_infix_strings =
  ["asr"; "land"; "lor"; "lsl"; "lsr"; "lxor"; "mod"; "or"; ":="; "!="; "!=="]

let updateToken = "="
let requireIndentFor = [updateToken; ":="]

let namedArgSym = "~"

let getPrintableUnaryIdent s =
  if List.mem s unary_minus_prefix_symbols ||
     List.mem s unary_plus_prefix_symbols
  then String.sub s 1 (String.length s -1)
  else s

(* determines if the string is an infix string.
   checks backwards, first allowing a renaming postfix ("_102") which
   may have resulted from Pexp -> Texp -> Pexp translation, then checking
   if all the characters in the beginning of the string are valid infix
   characters. *)
let printedStringAndFixity  = function
  | s when List.mem s special_infix_strings -> Infix s
  | "^" -> UnaryPostfix "^"
  | s when List.mem s.[0] infix_symbols -> Infix s
  (* Correctness under assumption that unary operators are stored in AST with
     leading "~" *)
  | s when List.mem s.[0] almost_simple_prefix_symbols &&
           not (List.mem s special_infix_strings) &&
           not (s = "?") -> (
      (* What *kind* of prefix fixity? *)
      if List.mem s unary_plus_prefix_symbols then
        UnaryPlusPrefix (getPrintableUnaryIdent s)
      else if List.mem s unary_minus_prefix_symbols then
        UnaryMinusPrefix (getPrintableUnaryIdent s)
      else if s = "!" then
        UnaryNotPrefix "!"
      else
        AlmostSimplePrefix s
  )
  | _ -> Normal


(* Also, this doesn't account for != and !== being infixop!!! *)
let isSimplePrefixToken s = match printedStringAndFixity s with
  | AlmostSimplePrefix _ | UnaryPostfix "^" -> true
  | _ -> false


(* Convenient bank of information that represents the parser's precedence
   rankings.  Each instance describes a precedence table entry. The function
   tests either a token string encountered by the parser, or (in the case of
   `CustomPrecedence`) the string name of a custom rule precedence declared
   using %prec *)
let rules = [
  [
    (TokenPrecedence, (fun s -> (Nonassoc, isSimplePrefixToken s)));
  ];
  [
    (CustomPrecedence, (fun s -> (Nonassoc, s = "prec_unary")));
  ];
  (* Note the special case for "*\*", BARBAR, and LESSMINUS, AMPERSAND(s) *)
  [
    (TokenPrecedence, (fun s -> (Right, s = "**")));
    (TokenPrecedence, (fun s -> (Right, String.length s > 1 && s.[0] == '*' && s.[1] == '\\' && s.[2] == '*')));
    (TokenPrecedence, (fun s -> (Right, s = "lsl")));
    (TokenPrecedence, (fun s -> (Right, s = "lsr")));
    (TokenPrecedence, (fun s -> (Right, s = "asr")));
  ];
  [
    (TokenPrecedence, (fun s -> (Left, s.[0] == '*' && (String.length s == 1 || s != "*\\*"))));
    (TokenPrecedence, (fun s -> (Left, s.[0] == '/')));
    (TokenPrecedence, (fun s -> (Left, s.[0] == '%' )));
    (TokenPrecedence, (fun s -> (Left, s = "mod" )));
    (TokenPrecedence, (fun s -> (Left, s = "land" )));
    (TokenPrecedence, (fun s -> (Left, s = "lor" )));
    (TokenPrecedence, (fun s -> (Left, s = "lxor" )));
  ];
  [
    (* Even though these use the same *tokens* as unary plus/minus at parse
       time, when unparsing infix -/+, the CustomPrecedence rule would be
       incorrect to use, and instead we need a rule that models what infix
       parsing would use - just the regular token precedence without a custom
       precedence. *)
    (TokenPrecedence,
    (fun s -> (
      Left,
      if String.length s > 1 && s.[0] == '+' && s.[1] == '+' then
        (*
          Explicitly call this out as false because the other ++ case below
          should have higher *lexing* priority. ++operator_chars* is considered an
          entirely different token than +(non_plus_operator_chars)*
        *)
        false
      else
        s.[0] == '+'
    )));
    (TokenPrecedence ,(fun s -> (Left, s.[0] == '-' )));
    (TokenPrecedence ,(fun s -> (Left, s = "!" )));
  ];
  [
    (TokenPrecedence, (fun s -> (Right, s = "::")));
  ];
  [
    (TokenPrecedence, (fun s -> (Right, s.[0] == '@')));
    (TokenPrecedence, (fun s -> (Right, s.[0] == '^')));
    (TokenPrecedence, (fun s -> (Right, String.length s > 1 && s.[0] == '+' && s.[1] == '+')));
  ];
  [
    (TokenPrecedence, (fun s -> (Left, s.[0] == '=' && not (s = "=") && not (s = "=>"))));
    (TokenPrecedence, (fun s -> (Left, s.[0] == '<' && not (s = "<"))));
    (TokenPrecedence, (fun s -> (Left, s.[0] == '>' && not (s = ">"))));
    (TokenPrecedence, (fun s -> (Left, s = "!=")));  (* Not preset in the RWO table! *)
    (TokenPrecedence, (fun s -> (Left, s = "!==")));  (* Not preset in the RWO table! *)
    (TokenPrecedence, (fun s -> (Left, s = "==")));
    (TokenPrecedence, (fun s -> (Left, s = "===")));
    (TokenPrecedence, (fun s -> (Left, s = "<")));
    (TokenPrecedence, (fun s -> (Left, s = ">")));
    (TokenPrecedence, (fun s -> (Left, s.[0] == '|' && not (s = "||"))));
    (TokenPrecedence, (fun s -> (Left, s.[0] == '&' && not (s = "&") && not (s = "&&"))));
    (TokenPrecedence, (fun s -> (Left, s.[0] == '$')));
  ];
  [
    (TokenPrecedence, (fun s -> (Right, s = "&")));
    (TokenPrecedence, (fun s -> (Right, s = "&&")));
  ];
  [
    (TokenPrecedence, (fun s -> (Right, s = "or")));
    (TokenPrecedence, (fun s -> (Right, s = "||")));
  ];
  [
    (* The Left shouldn't ever matter in practice. Should never get in a
       situation with two consecutive infix ? - the colon saves us. *)
    (TokenPrecedence, (fun s -> (Left, s = "?")));
  ];
  [
    (TokenPrecedence, (fun s -> (Right, s = ":=")));
  ];
  [
    (TokenPrecedence, (fun s -> (Right, s = updateToken)));
  ];
  (* It's important to account for ternary ":" being lower precedence than "?" *)
  [
    (TokenPrecedence, (fun s -> (Right, s = ":")))
  ];
  [
    (TokenPrecedence, (fun s -> (Nonassoc, s = "=>")));
  ];
]

(* remove all prefixing backslashes, e.g. \=== becomes === *)
let without_prefixed_backslashes str =
  if str = "" then str
  else if String.get str 0 = '\\' then String.sub str 1 (String.length str - 1)
  else str

let indexOfFirstMatch ~prec lst =
  let rec aux n = function
    | [] -> None
    | [] :: tl -> aux (n + 1) tl
    | ((kind, tester) :: hdTl) :: tl ->
      match prec, kind with
      | Token str, TokenPrecedence | Custom str, CustomPrecedence ->
        let associativity, foundMatch = tester str in
        if foundMatch
        then Some (associativity, n)
        else aux n (hdTl::tl)
      | _ -> aux n (hdTl::tl)
  in
  aux 0 lst

(* Assuming it's an infix function application. *)
let precedenceInfo ~prec =
  (* Removes prefixed backslashes in order to do proper conversion *)
  let prec = match prec with
    | Token str -> Token (without_prefixed_backslashes str)
    | Custom str -> prec
  in
  indexOfFirstMatch ~prec rules

let isLeftAssociative ~prec = match precedenceInfo ~prec with
  | None -> false
  | Some (Left, _) -> true
  | Some (Right, _) -> false
  | Some (Nonassoc, _) -> false

let isRightAssociative ~prec = match precedenceInfo ~prec with
  | None -> false
  | Some (Right, _) -> true
  | Some (Left, _) -> false
  | Some (Nonassoc, _) -> false

let higherPrecedenceThan c1 c2 = match ((precedenceInfo c1), (precedenceInfo c2)) with
  | (_, None)
  | (None, _) ->
    let (str1, str2) = match (c1, c2) with
      | (Token s1, Token s2) -> ("Token " ^ s1, "Token " ^ s2)
      | (Token s1, Custom s2) -> ("Token " ^ s1, "Custom " ^ s2)
      | (Custom s1, Token s2) -> ("Custom " ^ s1, "Token " ^ s2)
      | (Custom s1, Custom s2) -> ("Custom " ^ s1, "Custom " ^ s2)
    in
    raise (NotPossible ("Cannot determine precedence of two checks " ^ str1 ^ " vs. " ^ str2))
  | (Some (_, p1), Some (_, p2)) -> p1 < p2

let printedStringAndFixityExpr = function
  | {pexp_desc = Pexp_ident {txt=Lident l}} -> printedStringAndFixity l
  | _ -> Normal

(* which identifiers are in fact operators needing parentheses *)
let needs_parens txt =
  match printedStringAndFixity txt with
  | Infix _ -> true
  | UnaryPostfix _ -> true
  | UnaryPlusPrefix _ -> true
  | UnaryMinusPrefix _ -> true
  | UnaryNotPrefix _ -> true
  | AlmostSimplePrefix _ -> true
  | Normal -> false

(* some infixes need spaces around parens to avoid clashes with comment
   syntax. This isn't needed for comment syntax /* */ *)
let needs_spaces txt =
  txt.[0]='*' || txt.[String.length txt - 1] = '*'

let rec orList = function (* only consider ((A|B)|C)*)
  | {ppat_desc = Ppat_or (p1, p2)} -> (orList p1) @ (orList p2)
  | x -> [x]

let override = function
  | Override -> "!"
  | Fresh -> ""

(* variance encoding: need to sync up with the [parser.mly] *)
let type_variance = function
  | Invariant -> ""
  | Covariant -> "+"
  | Contravariant -> "-"

type construct =
  [ `cons of expression list
  | `list of expression list
  | `nil
  | `normal
  | `simple of Longident.t
  | `tuple ]

let view_expr x =
  match x.pexp_desc with
  | Pexp_construct ( {txt= Lident "()"; _},_) -> `tuple
  | Pexp_construct ( {txt= Lident "[]"},_) -> `nil
  | Pexp_construct ( {txt= Lident"::"},Some _) ->
    let rec loop exp acc = match exp with
      | {pexp_desc=Pexp_construct ({txt=Lident "[]"},_)} ->
        (List.rev acc,true)
      | {pexp_desc=
           Pexp_construct ({txt=Lident "::"},
                           Some ({pexp_desc= Pexp_tuple([e1;e2])}))} ->
        loop e2 (e1::acc)
      | e -> (List.rev (e::acc),false) in
    let (ls,b) = loop x []  in
    if b
    then `list ls
    else `cons ls
  | Pexp_construct (x,None) -> `simple x.txt
  | _ -> `normal

let is_simple_list_expr x =
  match view_expr x with
  | `list _ | `cons _ -> true
  | _ -> false

let is_simple_construct : construct -> bool = function
  | `nil | `tuple | `list _ | `simple _ | `cons _  -> true
  | `normal -> false

<<<<<<< HEAD
=======
let uncurriedTable = Hashtbl.create 42

>>>>>>> 9f9ac392
(* Determines if a list of expressions contains a single unit construct
 * e.g. used to check: MyConstructor() -> exprList == [()]
 * useful to determine if MyConstructor(()) should be printed as MyConstructor()
 * *)
let is_single_unit_construct exprList =
  match exprList with
  | x::[] ->
    let view = view_expr x in
    (match view with
    | `tuple -> true
    | _ -> false)
  | _ -> false

type funcReturnStyle =
  | ReturnValOnSameLine

let detectTernary l = match l with
  | [{
      pc_lhs={ppat_desc=Ppat_construct ({txt=Lident "true"}, _)};
      pc_guard=None;
      pc_rhs=ifTrue
    };
    {
      pc_lhs={ppat_desc=Ppat_construct ({txt=Lident "false"}, _)};
      pc_guard=None;
      pc_rhs=ifFalse
    }] -> Some (ifTrue, ifFalse)
  | _ -> None
type funcApplicationLabelStyle =
  (* No attaching to the label, but if the entire application fits on one line,
     the entire application will appear next to the label as you 'd expect. *)
  | NeverWrapFinalItem
  (* Attach the first term if there are exactly two terms involved in the
     application.

     let x = firstTerm (secondTerm_1 secondTerm_2) thirdTerm;

     Ideally, we'd be able to attach all but the last argument into the label any
     time all but the last term will fit - and *not* when (attaching all but
     the last term isn't enough to prevent a wrap) - But there's no way to tell
     ahead of time if it would prevent a wrap.

     However, the number two is somewhat convenient. This models the
     indentation that you'd prefer in non-curried syntax languages like
     JavaScript, where application only ever has two terms.
  *)
  | WrapFinalListyItemIfFewerThan of int

(*
    space=2, indentWrappedPatternArgs=1, funcReturnStyle=ReturnValOnSameLine
    ------------------------------------------------------------------------
    (* When [ReturnValOnSameLine], [indentWrappedPatternArgs] has no effect! *)
    let myFunc
        (wrappedArgOne:int)
        (wrappedArgTwo:int) => {
      valOne: 10,
      valTwo: 20
    };

    space=2, indentWrappedPatternArgs=2, funcReturnStyle=ReturnValOnSameLine
    ------------------------------------------------------------------------
    (* When [ReturnValOnSameLine], [indentWrappedPatternArgs] has no effect! *)
    let myFunc
        (wrappedArgOne:int)
        (wrappedArgTwo:int) => {
      valOne: 10,
      valTwo: 20
    };

*)

type formatSettings = {
  (* Whether or not to expect that the original parser that generated the AST
     would have annotated constructor argument tuples with explicit arity to
     indicate that they are multiple arguments. (True if parsed in original
     OCaml AST, false if using Reason parser).
  *)
  constructorTupleImplicitArity: bool;
  space: int;
  (* Whether or not to begin a curried function's return expression immediately
     after the [=>] without a newline.
  *)
  returnStyle: funcReturnStyle;

  (* For curried arguments in function *definitions* only: Number of [space]s
     to offset beyond the [let] keyword. Default 1.
  *)
  listsRecordsIndent: int;

  (* When [funcReturnStyle] = [ReturnValOnSameLine],
     [indentWrappedPatternArgs] is not adjustable - wrapped arguments will
     always be aligned with the function name. *)
  indentWrappedPatternArgs: int;

  indentMatchCases: int;

  (* Amount to indent in label-like constructs such as wrapped function
     applications, etc - or even record fields. This is not the same concept as an
     indented curried argument list. *)
  indentAfterLabels: int;

  (* Amount to indent after the opening brace of switch/try.
     Here's an example of what it would look like w/ [trySwitchIndent = 2]:
     Sticks the expression to the last item in a sequence in several [X | Y | Z
     => expr], and forces X, Y, Z to be split onto several lines. (Otherwise,
     sticking to Z would result in hanging expressions).  TODO: In the first case,
     it's clear that we want patterns to have an "extra" indentation with matching
     in a "match". Create extra config param to pass to [self#pattern] for extra
     indentation in this one case.

      switch x {
      | TwoCombos
          (HeresTwoConstructorArguments x y)
          (HeresTwoConstructorArguments a b) =>
          ((a + b) + x) + y;
      | Short
      | AlsoHasARecord a b {x, y} => (
          retOne,
          retTwo
        )
      | AlsoHasARecord a b {x, y} =>
        callMyFunction
          withArg
          withArg
          withArg
          withArg;
      }
  *)
  trySwitchIndent: int;


  (* In the case of two term function application (when flattened), the first
     term should become part of the label, and the second term should be able to wrap
     This doesn't effect n != 2.

       [true]
       let x = reallyShort allFitsOnOneLine;
       let x = someFunction {
         reallyLongObject: true,
         thatWouldntFitOnThe: true,
         firstLine: true
       };

       [false]
       let x = reallyShort allFitsOnOneLine;
       let x =
        someFunction
          {
            reallyLongObject: true,
            thatWouldntFitOnThe: true,
            firstLine: true
          };
  *)
  funcApplicationLabelStyle: funcApplicationLabelStyle;

  funcCurriedPatternStyle: funcApplicationLabelStyle;

  width: int;

  assumeExplicitArity: bool;

  constructorLists: string list;
}

let defaultSettings = {
  constructorTupleImplicitArity = false;
  space = 1;
  returnStyle = ReturnValOnSameLine;
  listsRecordsIndent = 2;
  indentWrappedPatternArgs = 2;
  indentMatchCases = 2;
  indentAfterLabels = 2;
  trySwitchIndent = 0;
  funcApplicationLabelStyle = WrapFinalListyItemIfFewerThan 3;
  (* WrapFinalListyItemIfFewerThan is currently a bad idea for curried
     arguments: It looks great in some cases:

        let myFun (a:int) :(
          int,
          string
        ) => (a, "this is a");

     But horrible in others:

        let myFun
            {
              myField,
              yourField
            } :someReturnType => myField + yourField;

        let myFun
            {            // Curried arg wraps
              myField,
              yourField
            } : (       // But the last is "listy" so it docks
          int,          // To the [let].
          int,
          int
        ) => myField + yourField;

     We probably want some special listy label docking/wrapping mode for
     curried function bindings.

  *)
  funcCurriedPatternStyle = NeverWrapFinalItem;
  width = 80;
  assumeExplicitArity = false;
  constructorLists = [];
}
let configuredSettings = ref defaultSettings

let configure ~width ~assumeExplicitArity ~constructorLists = (
  configuredSettings := {defaultSettings with width; assumeExplicitArity; constructorLists}
)

let createFormatter () =
let module Formatter = struct

let settings = !configuredSettings


(* How do we make
   this a label?

   /---------------------\
   let myVal = (oneThing, {
   field: [],
   anotherField: blah
   });

   But in this case, this wider region a label?
   /------------------------------------------------------\
   let myVal = callSomeFunc (oneThing, {field: [], anotherField: blah}, {
   boo: 'hi'
   });

   This is difficult. You must form a label from the preorder traversal of every
   node - except the last encountered in the traversal. An easier heuristic is:

   - The last argument to a functor application is expanded.

   React.CreateClass SomeThing {
   let render {props} => {
   };
   }

   - The last argument to a function application is expanded on the same line.
   - Only if it's not curried with another invocation.
   -- Optionally: "only if everything else is an atom"
   -- Optionally: "only if there are no other args"

   React.createClass someThing {
   render: fn x => y,
   }

   !!! NOT THIS
   React.createClass someThing {
   render: fn x => y,
   }
   somethingElse
*)

let isArityClear attrs =
  (!configuredSettings).assumeExplicitArity ||
  List.exists
    (function
      | ({txt="explicit_arity"; loc}, _) -> true
      | _ -> false
    )
    attrs

let default_indent_body =
  settings.listsRecordsIndent * settings.space

let makeList
    (* Allows a fallback in the event that comments were interleaved with the
     * list *)
    ?(newlinesAboveItems=0)
    ?(newlinesAboveComments=0)
    ?(newlinesAboveDocComments=0)
    ?listConfigIfCommentsInterleaved
    ?listConfigIfEolCommentsInterleaved
    ?(break=Layout.Never)
    ?(wrap=("", ""))
    ?(inline=(true, false))
    ?(sep=Layout.NoSep)
    ?(indent=default_indent_body)
    ?(sepLeft=true)
    ?(preSpace=false)
    ?(postSpace=false)
    ?(pad=(false,false))
    lst =
  let config =
    { Layout.
      newlinesAboveItems; newlinesAboveComments; newlinesAboveDocComments;
      listConfigIfCommentsInterleaved; listConfigIfEolCommentsInterleaved;
      break; wrap; inline; sep; indent; sepLeft; preSpace; postSpace; pad;
    }
  in
  Layout.Sequence (config, lst)

let makeAppList = function
  | [hd] -> hd
  | l -> makeList ~inline:(true, true) ~postSpace:true ~break:IfNeed l

<<<<<<< HEAD
let makeTup ?(trailComma=true) l =
  makeList
    ~wrap:("(",")") ~postSpace:true ~break:IfNeed l
    ~sep:(if trailComma then commaTrail else commaSep)
=======
let makeTup ?(trailComma=true) ?(uncurried = false) l =
  let lparen = if uncurried then "(. " else "(" in
  makeList ~wrap:(lparen,")") ~sep:(if trailComma then commaTrail else commaSep) ~postSpace:true ~break:IfNeed l
>>>>>>> 9f9ac392

let ensureSingleTokenSticksToLabel x =
  let listConfigIfCommentsInterleaved cfg =
    let inline = (true, true) and postSpace = true and indent = 0 in
    {cfg with Layout.break=Always_rec; postSpace; indent; inline}
  in
  makeList ~listConfigIfCommentsInterleaved [x]

let unbreakLabelFormatter formatter =
  let newFormatter labelTerm term =
    match formatter labelTerm term with
    | Easy_format.Label ((labelTerm, settings), term) ->
       Easy_format.Label ((labelTerm,
                           {settings with label_break = `Never}),
                          term)
    | _ -> failwith "not a label"
  in newFormatter

let inlineLabel labelTerm term =
  let settings = {
    label_break = `Never;
    space_after_label = true;
    indent_after_label = 0;
    label_style = Some "inlineLabel";
  } in
  Easy_format.Label ((labelTerm, settings), term)

(* Just for debugging: Set debugWithHtml = true *)
let debugWithHtml = ref false

let html_escape_string s =
  let buf = Buffer.create (2 * String.length s) in
  for i = 0 to String.length s - 1 do
    match s.[i] with
        '&' -> Buffer.add_string buf "&amp;"
      | '<' -> Buffer.add_string buf "&lt;"
      | '>' -> Buffer.add_string buf "&gt;"
      | c -> Buffer.add_char buf c
  done;
  Buffer.contents buf

let html_escape = `Escape_string html_escape_string

let html_style = [
  "atom", { Easy_format.tag_open = "<a>"; tag_close = "</a>" };
  "body", { tag_open = "<lb>"; tag_close = "</lb>" };
  "list", { tag_open = "<l>"; tag_close = "</l>" };
  "op", { tag_open = "<op>"; tag_close = "</op>" };
  "cl", { tag_open = "<cl>"; tag_close = "</cl>" };
  "sep", { tag_open = "<sep>"; tag_close = "</sep>" };
  "label", { tag_open = "<la>"; tag_close = "</la>" };
]

let easyLabel
    ?(break=`Auto) ?(space=false) ?(indent=settings.indentAfterLabels)
    labelTerm term =
  let settings = {
    label_break = break;
    space_after_label = space;
    indent_after_label = indent;
    label_style = Some "label";
  } in
  Easy_format.Label ((labelTerm, settings), term)

let label ?break ?space ?indent (labelTerm:Layout.t) (term:Layout.t) =
  Layout.Label (easyLabel ?break ?indent ?space, labelTerm, term)

let atom ?loc str =
  let style = { Easy_format.atom_style = Some "atomClss" } in
  source_map ?loc (Layout.Easy (Easy_format.Atom(str, style)))

(** Take x,y,z and n and generate [x, y, z, ...n] *)
let makeES6List ?wrap:((lwrap,rwrap)=("", "")) lst last =
  makeList
    ~wrap:(lwrap ^ "[", "]" ^ rwrap)
    ~break:IfNeed ~postSpace:true ~sep:commaTrail
    (lst @ [makeList [atom "..."; last]])

let makeNonIndentedBreakingList lst =
    (* No align closing: So that semis stick to the ends of every break *)
  makeList ~break:Always_rec ~indent:0 ~inline:(true, true) lst

(* Like a <span> could place with other breakableInline lists without upsetting final semicolons *)
let makeSpacedBreakableInlineList lst =
  makeList ~break:IfNeed ~inline:(true, true) ~postSpace:true lst

let makeCommaBreakableList lst = makeList ~break:IfNeed ~postSpace:true lst

let makeCommaBreakableListSurround opn cls lst =
  makeList ~break:IfNeed ~postSpace:true ~sep:(Sep ",") ~wrap:(opn, cls) lst

(* TODO: Allow configuration of spacing around colon symbol *)

let formatPrecedence ?loc formattedTerm =
  source_map ?loc (makeList ~wrap:("(", ")") ~break:IfNeed [formattedTerm])

let wrap fn term =
  ignore (Format.flush_str_formatter ());
  fn Format.str_formatter term;
  atom (Format.flush_str_formatter ())

(* Don't use `trim` since it kills line return too? *)
let rec beginsWithStar_ line length idx =
  if idx = length then false else
    match String.get line idx with
    | '*' -> true
    | '\t' | ' ' -> beginsWithStar_ line length (idx + 1)
    | _ -> false

let beginsWithStar line = beginsWithStar_ line (String.length line) 0

let rec numLeadingSpace_ line length idx accum =
  if idx = length then accum else
    match String.get line idx with
    | '\t' | ' ' -> numLeadingSpace_ line length (idx + 1) (accum + 1)
    | _ -> accum

let numLeadingSpace line = numLeadingSpace_ line (String.length line) 0 0

(* Computes the smallest leading spaces for non-empty lines *)
let smallestLeadingSpaces strs =
  let rec smallestLeadingSpaces curMin strs = match strs with
    | [] -> curMin
    | ""::tl -> smallestLeadingSpaces curMin tl
    | hd::tl ->
      let leadingSpace = numLeadingSpace hd in
      let nextMin = min curMin leadingSpace in
      smallestLeadingSpaces nextMin tl
  in
  smallestLeadingSpaces 99999 strs

let rec isSequencey = function
  | Layout.SourceMap (_, sub) -> isSequencey sub
  | Layout.Sequence _ -> true
  | Layout.Label (_, _, _) -> false
  | Layout.Easy (Easy_format.List _) -> true
  | Layout.Easy _ -> false

let inline ?(preSpace=false) ?(postSpace=false) labelTerm term =
  makeList [labelTerm; term]
    ~inline:(true, true) ~postSpace ~preSpace ~indent:0 ~break:Layout.Never

let breakline labelTerm term =
  makeList [labelTerm; term]
    ~inline:(true, true) ~indent:0 ~break:Always_rec

let insertBlankLines n term =
  if n = 0
  then term
  else makeList ~inline:(true, true) ~indent:0 ~break:Always_rec
      (Array.to_list (Array.make n (atom "")) @ [term])

let string_after s n = String.sub s n (String.length s - n)

(* This is a special-purpose functions only used by `formatComment_`. Notice we
skip a char below during usage because we know the comment starts with `/*` *)
let rec lineZeroMeaningfulContent_ line length idx accum =
  if idx = length then None
  else
    let ch = String.get line idx in
    if ch = '\t' || ch = ' ' || ch = '*' then
      lineZeroMeaningfulContent_ line length (idx + 1) (accum + 1)
    else Some accum

let lineZeroMeaningfulContent line =
  lineZeroMeaningfulContent_ line (String.length line) 1 0

let formatComment_ txt =
  let commLines =
    Syntax_util.split_by ~keep_empty:true (fun x -> x = '\n')
      (Comment.wrap txt)
  in
  match commLines with
  | [] -> atom ""
  | [hd] ->
    atom hd
  | zero::one::tl ->
    let attemptRemoveCount = (smallestLeadingSpaces (one::tl)) in
    let leftPad =
      if beginsWithStar one then 1
      else match lineZeroMeaningfulContent zero with
        | None -> 1
        | Some num -> num + 1
    in
    let padNonOpeningLine s =
      let numLeadingSpaceForThisLine = numLeadingSpace s in
      if String.length s == 0 then ""
      else (String.make leftPad ' ') ^
           (string_after s (min attemptRemoveCount numLeadingSpaceForThisLine)) in
    let lines = zero :: List.map padNonOpeningLine (one::tl) in
    makeList ~inline:(true, true) ~indent:0 ~break:Always_rec (List.map atom lines)

let formatComment comment =
  source_map ~loc:(Comment.location comment) (formatComment_ comment)

let rec append ?(space=false) txt = function
  | Layout.SourceMap (loc, sub) ->
    Layout.SourceMap (loc, append ~space txt sub)
  | Sequence (config, l) when snd config.wrap <> "" ->
    let sep = if space then " " else "" in
    Sequence ({config with wrap=(fst config.wrap, snd config.wrap ^ sep ^ txt)}, l)
  (* TODO (perf) match on [] don't use List.length *)
  | Sequence (config, l) when List.length l = 0 ->
    Sequence (config, [atom txt])
  | Sequence ({sep=NoSep} as config, l)
  | Sequence ({sep=Sep("")} as config, l) ->
    (* TODO (perf) compute list length once *)
    let sub = List.mapi (fun i layout ->
        (* append to the end of the list *)
        if i + 1 = List.length l then
          append ~space txt layout
        else
          layout
      ) l in
    Sequence (config, sub)
  | Label (formatter, left, right) ->
    Label (formatter, left, append ~space txt right)
  | layout ->
    inline ~postSpace:space layout (atom txt)

let appendSep spaceBeforeSep sep layout =
  append (if spaceBeforeSep then " " ^ sep else sep) layout

let rec flattenCommentAndSep ?spaceBeforeSep:(spaceBeforeSep=false) ?sepStr = function
  | Layout.SourceMap (loc, sub) ->
     Layout.SourceMap (loc, flattenCommentAndSep ~spaceBeforeSep ?sepStr sub)
  | layout ->
     begin
       match sepStr with
       | None -> layout
       | Some sep -> appendSep spaceBeforeSep sep layout
     end

let rec preOrderWalk f layout =
  match f layout with
  | Layout.Sequence (listConfig, sublayouts) ->
    let newSublayouts = List.map (preOrderWalk f) sublayouts in
    Layout.Sequence (listConfig, newSublayouts)
  | Layout.Label (formatter, left, right) ->
    let newLeftLayout = preOrderWalk f left in
    let newRightLayout = preOrderWalk f right in
    Layout.Label (formatter, newLeftLayout, newRightLayout)
  | Layout.SourceMap (loc, sub) ->
    Layout.SourceMap (loc, preOrderWalk f sub)
  | Layout.Easy _ as layout -> layout

(** Recursively unbreaks a layout to make sure they stay within the same line *)
let unbreaklayout = preOrderWalk (function
  | Layout.Sequence (listConfig, sublayouts) ->
    Layout.Sequence ({listConfig with break=Layout.Never}, sublayouts)
  | Layout.Label (formatter, left, right) ->
    Layout.Label (unbreakLabelFormatter formatter, left, right)
  | layout -> layout
)

(** [consolidateSeparator layout] walks the [layout], extract separators out of each
 *  list and insert them into PrintTree as separated items
 *)
let consolidateSeparator = preOrderWalk (function
  | Sequence (listConfig, sublayouts) when listConfig.sep != NoSep && listConfig.sepLeft ->
     (* TODO: Support !sepLeft, and this should apply to the *first* separator if !sepLeft.  *)
     let sublayoutsLen = List.length sublayouts in
     let mapSublayout i layout =
        match (listConfig.sep, (i + 1 = sublayoutsLen)) with
        | (NoSep, _) -> raise (NotPossible "We already covered this case. This shouldn't happen.")
        | (Sep sepStr, true) -> layout
        | (SepFinal (sepStr, _), false)
        | (Sep sepStr, false) ->
          flattenCommentAndSep ~spaceBeforeSep:listConfig.preSpace ~sepStr:sepStr layout
        | (SepFinal (_, finalSepStr), true) ->
          flattenCommentAndSep ~spaceBeforeSep:listConfig.preSpace ~sepStr:finalSepStr layout
     in
     let layoutsWithSepAndComment = List.mapi mapSublayout sublayouts in
     let sep = Layout.NoSep in
     let preSpace = false in
     Sequence ({listConfig with sep; preSpace}, layoutsWithSepAndComment)
  | layout -> layout
)


(** [insertLinesAboveItems layout] walkts the [layout] and insert empty lines
 *  based on the configuration of newlinesAboveItems
 *)
let insertLinesAboveItems = preOrderWalk (function
  | Sequence (listConfig, sublayouts)
       when listConfig.newlinesAboveItems <> 0
    ->
     let layoutsWithLinesInjected =
       List.map (insertBlankLines listConfig.newlinesAboveItems) sublayouts in
     Sequence ({listConfig with newlinesAboveItems=0}, layoutsWithLinesInjected)
  | layout -> layout
)

(**
 * prependSingleLineComment inserts a single line comment right above layout
 *)
let rec prependSingleLineComment ?newlinesAboveDocComments:(newlinesAboveDocComments=0) comment layout =
  match layout with
  | Layout.SourceMap (loc, sub) ->
     Layout.SourceMap (loc, prependSingleLineComment ~newlinesAboveDocComments comment sub)
  | Sequence (config, hd::tl) when config.break = Always_rec->
     Sequence(config, (prependSingleLineComment ~newlinesAboveDocComments comment hd)::tl)
  | layout ->
    let withComment = breakline (formatComment comment) layout in
     if Comment.is_doc comment then
       insertBlankLines newlinesAboveDocComments withComment
     else
       withComment

(* breakAncestors break ancestors above node, but not comment attachment itself.*)
let appendComment ~breakAncestors layout comment =
  let text = Comment.wrap comment in
  let layout = makeList ~break:Layout.Never ~postSpace:true [layout; atom text] in
  if breakAncestors then
    makeList ~inline:(true, true) ~postSpace:false ~preSpace:true ~indent:0
      ~break:Always_rec [layout]
  else
    layout

(**
 * [looselyAttachComment layout comment] preorderly walks the layout and
 * find a place where the comment can be loosely attached to
 *)
let rec looselyAttachComment ~breakAncestors layout comment =
  let location = Comment.location comment in
  match layout with
  | Layout.SourceMap (loc, sub) ->
     Layout.SourceMap (loc, looselyAttachComment ~breakAncestors sub comment)
  | Easy e ->
     inline ~postSpace:true layout (formatComment comment)
  | Sequence (listConfig, subLayouts)
    when List.exists (Layout.contains_location ~location) subLayouts ->
     (* If any of the subLayout strictly contains this comment, recurse into to it *)
    let recurse_sublayout layout =
      if Layout.contains_location layout ~location
      then looselyAttachComment ~breakAncestors layout comment
      else layout
    in
    Sequence (listConfig, List.map recurse_sublayout subLayouts)
  | Sequence (listConfig, subLayouts) when subLayouts == [] ->
    (* If there are no subLayouts (empty body), create a Sequence of just the comment *)
    Sequence (listConfig, [formatComment comment])
  | Sequence (listConfig, subLayouts) ->
    let (beforeComment, afterComment) =
      Syntax_util.pick_while (Layout.is_before ~location) subLayouts in
    let newSubLayout = match List.rev beforeComment with
      | [] ->
        Syntax_util.map_first (prependSingleLineComment comment) afterComment
      | hd :: tl ->
        List.rev_append
          (appendComment ~breakAncestors hd comment :: tl) afterComment
    in
    Sequence (listConfig, newSubLayout)
  | Label (formatter, left, right) ->
    let newLeft, newRight =
      match (Layout.get_location left, Layout.get_location right) with
      | (None, None) ->
        (left, looselyAttachComment ~breakAncestors right comment)
      | (_, Some loc2) when location_contains loc2 location ->
        (left, looselyAttachComment ~breakAncestors right comment)
      | (Some loc1, _) when location_contains loc1 location ->
        (looselyAttachComment ~breakAncestors left comment, right)
      | (Some loc1, Some loc2) when location_is_before location loc1 ->
        (prependSingleLineComment comment left, right)
      | (Some loc1, Some loc2) when location_is_before location loc2 ->
        (left, prependSingleLineComment comment right)
      | _ -> (left, appendComment ~breakAncestors right comment)
    in
    Label (formatter, newLeft, newRight)

(**
 * [insertSingleLineComment layout comment] preorderly walks the layout and
 * find a place where the SingleLineComment can be fit into
 *)
let rec insertSingleLineComment layout comment =
  let location = Comment.location comment in
  match layout with
  | Layout.SourceMap (loc, sub) ->
    Layout.SourceMap (loc, insertSingleLineComment sub comment)
  | Easy e ->
    prependSingleLineComment comment layout
  | Sequence (listConfig, subLayouts) when subLayouts = [] ->
    (* If there are no subLayouts (empty body), create a Sequence of just the comment *)
    Sequence (listConfig, [formatComment comment])
  | Sequence (listConfig, subLayouts) ->
    let newlinesAboveDocComments = listConfig.newlinesAboveDocComments in
    let (beforeComment, afterComment) =
      Syntax_util.pick_while (Layout.is_before ~location) subLayouts in
    begin match afterComment with
      (* Nothing in the list is after comment, attach comment to the statement before the comment *)
      | [] ->
        let break sublayout = breakline sublayout (formatComment comment) in
        Sequence (listConfig, Syntax_util.map_last break beforeComment)
      | hd::tl ->
        let afterComment =
          match Layout.get_location hd with
          | Some loc when location_contains loc location ->
            insertSingleLineComment hd comment :: tl
          | Some loc ->
            Layout.SourceMap (loc, (prependSingleLineComment ~newlinesAboveDocComments comment hd)) :: tl
          | _ ->
            prependSingleLineComment ~newlinesAboveDocComments comment hd :: tl
        in
        Sequence (listConfig, beforeComment @ afterComment)
    end
  | Label (formatter, left, right) ->
    let leftLoc = Layout.get_location left in
    let rightLoc = Layout.get_location right in
    let newLeft, newRight = match (leftLoc, rightLoc) with
      | (None, None) ->
        (left, insertSingleLineComment right comment)
      | (_, Some loc2) when location_contains loc2 location ->
        (left, insertSingleLineComment right comment)
      | (Some loc1, _) when location_contains loc1 location ->
        (insertSingleLineComment left comment, right)
      | (Some loc1, Some loc2) when location_is_before location loc1 ->
        (prependSingleLineComment comment left, right)
      | (Some loc1, Some loc2) when location_is_before location loc2 ->
        (left, prependSingleLineComment comment right)
      | _ ->
        (left, breakline right (formatComment comment))
    in
    Label (formatter, newLeft, newRight)

let rec attachCommentToNodeRight layout comment =
  match layout with
  | Layout.Sequence (config, sub) when snd config.wrap <> "" ->
    (* jwalke: This is quite the abuse of the "wrap" config *)
    let lwrap, rwrap = config.wrap in
    let rwrap = rwrap ^ " " ^ Comment.wrap comment in
    Layout.Sequence ({config with wrap=(lwrap, rwrap)}, sub)
  | Layout.SourceMap (loc, sub) ->
    Layout.SourceMap (loc, attachCommentToNodeRight sub comment)
  | layout -> inline ~postSpace:true layout (formatComment comment)

let rec attachCommentToNodeLeft comment layout =
  match layout with
  | Layout.Sequence (config, sub) when snd config.wrap <> "" ->
    let lwrap, rwrap = config.wrap in
    let lwrap = Comment.wrap comment ^ " " ^ lwrap in
    Layout.Sequence ({config with wrap = (lwrap, rwrap)}, sub)
  | Layout.SourceMap (loc, sub) ->
    Layout.SourceMap (loc, attachCommentToNodeLeft comment sub )
  | layout ->
    Layout.Label (inlineLabel, formatComment comment, layout)

(** [tryPerfectlyAttachComment layout comment] postorderly walk the [layout] and tries
 *  to perfectly attach a comment with a layout node.
 *
 *  Perfectly attach here means a comment's start location is equal to the node's end location
 *  and vice versa.
 *
 *  If the comment can be perfectly attached to any layout node, returns (newLayout, None),
 *  meaning the comment is consumed. Otherwise returns the (unchangedLayout, Some comment),
 *  meaning the comment is not consumed.
 *
 * "perfect attachment" doesn't make sense for end of line comments:
 *
 *       {
 *         x: 0,
 *         y: 0
 *       }
 *
 * One of these will be "perfectly attached" to the zero and the other won't.
 * Why should the comma have such an influence? Trailing commas and semicolons
 * may be inserted or removed, an we need end-of-line comments to never be
 * impacted by that. Therefore, never try to "perfectly" attach EOL comments.
 *)
let rec tryPerfectlyAttachComment layout = function
  | None -> (layout, None)
  | Some comment -> perfectlyAttachComment comment layout

and perfectlyAttachComment comment = function
  | Layout.Sequence (listConfig, subLayouts) ->
    let distributeCommentIntoSubLayouts (i, processed, newComment) layout =
      let (layout, newComment) =
        tryPerfectlyAttachComment layout newComment in
      (i + 1, layout::processed, newComment)
    in
    let (_, processed, consumed) =
      List.fold_left
        distributeCommentIntoSubLayouts
        (0, [], Some comment) (List.rev subLayouts)
    in
    Layout.Sequence (listConfig, processed), consumed
  | Layout.Label (labelFormatter, left, right) ->
    let (newRight, comment) = perfectlyAttachComment comment right in
    let (newLeft, comment) = tryPerfectlyAttachComment left comment in
    Layout.Label (labelFormatter, newLeft, newRight), comment
  | Layout.SourceMap (loc, subLayout) ->
    let commloc = Comment.location comment in
    if loc.loc_end.Lexing.pos_lnum = loc.loc_start.Lexing.pos_lnum &&
       commloc.loc_start.Lexing.pos_cnum = loc.loc_end.Lexing.pos_cnum
    then
      (Layout.SourceMap (loc, makeList ~inline:(true, true) ~break:Always
                    [unbreaklayout (attachCommentToNodeRight subLayout comment)]),
       None)
    else
      let (layout, comment) = perfectlyAttachComment comment subLayout in
      begin match comment with
        | None -> (Layout.SourceMap (loc, layout), None)
        | Some comment ->
          if commloc.loc_end.Lexing.pos_cnum =
             loc.loc_start.Lexing.pos_cnum  then
            (Layout.SourceMap (loc, attachCommentToNodeLeft comment layout), None)
          else if commloc.loc_start.Lexing.pos_cnum = loc.loc_end.Lexing.pos_cnum then
            (Layout.SourceMap (loc, attachCommentToNodeRight layout comment), None)
          else
            (Layout.SourceMap (loc, layout), Some comment)
      end
  | layout -> (layout, Some comment)

let insertRegularComment layout comment =
  match perfectlyAttachComment comment layout with
  | (layout, None) -> layout
  | (layout, Some _) -> looselyAttachComment ~breakAncestors:false layout comment

let insertEndOfLineComment layout comment =
  looselyAttachComment ~breakAncestors:true layout comment

let rec partitionComments_ ((singleLines, endOfLines, regulars) as soFar) = function
  | [] -> soFar
  | com :: tl ->
    match Comment.category com with
    | Comment.EndOfLine ->
      partitionComments_ (singleLines, (com :: endOfLines), regulars) tl
    | Comment.SingleLine ->
      partitionComments_ ((com :: singleLines), endOfLines, regulars) tl
    | Comment.Regular ->
      partitionComments_ (singleLines, endOfLines, (com :: regulars)) tl

let partitionComments comments =
  let (singleLines, endOfLines, regulars) =
    partitionComments_ ([], [], []) comments in
  (singleLines, List.rev endOfLines, regulars)

let format_layout ?comments ppf layout =
  let easy = match comments with
    | None -> Layout.to_easy_format layout
    | Some comments ->
      let (singleLines, endOfLines, regulars) = partitionComments comments in
      (* TODO: Stop generating multiple versions of the tree, and instead generate one new tree. *)
      (* Layout.dump Format.std_formatter layout; *)
      let layout = List.fold_left insertRegularComment layout regulars in
      let layout = consolidateSeparator layout in
      let layout = List.fold_left insertEndOfLineComment layout endOfLines in
      (* Layout.dump Format.std_formatter layout; *)
      let layout = List.fold_left insertSingleLineComment layout singleLines in
      let layout = insertLinesAboveItems layout in
      let layout = Layout.to_easy_format layout in
      (* Layout.dump_easy Format.std_formatter easyFormat; *)
      layout
  in
  let buf = Buffer.create 1000 in
  let fauxmatter = Format.formatter_of_buffer buf in
  let _ = Format.pp_set_margin fauxmatter settings.width in
  if debugWithHtml.contents then
    Easy_format.Pretty.define_styles fauxmatter html_escape html_style;
  let _ = Easy_format.Pretty.to_formatter fauxmatter easy in
  let trimmed = Syntax_util.processLineEndingsAndStarts (Buffer.contents buf) in
  Format.fprintf ppf "%s\n" trimmed;
  Format.pp_print_flush ppf ()

let partitionFinalWrapping listTester wrapFinalItemSetting x =
  let rev = List.rev x in
  match (rev, wrapFinalItemSetting) with
    | ([], _) -> raise (NotPossible "shouldnt be partitioning 0 label attachments")
    | (_, NeverWrapFinalItem) -> None
    | (last::revEverythingButLast, WrapFinalListyItemIfFewerThan max) ->
        if not (listTester last) || (List.length x) >= max then
          None
        else
          Some (List.rev revEverythingButLast, last)

let semiTerminated term = makeList [term; atom ";"]


(* postSpace is so that when comments are interleaved, we still use spacing rules. *)
let makeLetSequence letItems =
  makeList
    ~break:Always_rec
    ~inline:(true, false)
    ~wrap:("{", "}")
    ~newlinesAboveComments:0
    ~newlinesAboveItems:0
    ~newlinesAboveDocComments:1
    ~postSpace:true
    ~sep:(SepFinal (";", ";"))
    letItems

let makeLetSequenceSingleLine letItems =
  makeList
    ~break:IfNeed
    ~inline:(true, false)
    ~wrap:("{", "}")
    ~newlinesAboveComments:0
    ~newlinesAboveItems:0
    ~newlinesAboveDocComments:1
    ~preSpace:true
    ~postSpace:true
    ~sep:(Sep ";")
    letItems

(* postSpace is so that when comments are interleaved, we still use spacing rules. *)
let makeUnguardedLetSequence letItems =
  makeList
    ~break:Always_rec
    ~inline:(true, true)
    ~wrap:("", "")
    ~newlinesAboveComments:0
    ~indent:0
    ~newlinesAboveItems:0
    ~newlinesAboveDocComments:1
    ~postSpace:true
    ~sep:(SepFinal (";", ";"))
    letItems

let formatSimpleAttributed x y =
  makeList
    ~wrap:("(", ")")
    ~break:IfNeed
    ~indent:0
    ~postSpace:true
    [y; x;]

let formatAttributed x y =
  makeList
    ~break:IfNeed
    ~inline:(true, true)
    ~indent:0
    ~postSpace:true
    [y; x]

(* For when the type constraint should be treated as a separate breakable line item itself
   not docked to some value/pattern label.
   fun x
       y
       : retType => blah;
 *)
let formatJustTheTypeConstraint typ =
  makeList ~postSpace:false ~sep:(Sep " ") [atom ":"; typ]

let formatTypeConstraint one two =
  label ~space:true (makeList ~postSpace:false [one; atom ":"]) two

let formatCoerce expr optType coerced =
  match optType with
    | None ->
      label ~space:true (makeList ~postSpace:true [expr; atom ":>"]) coerced
    | Some typ ->
      label ~space:true (makeList ~postSpace:true [formatTypeConstraint expr typ; atom ":>"]) coerced


(* Standard function application style indentation - no special wrapping
 * behavior.
 *
 * Formats like this:
 *
 *   let result =
 *     someFunc
 *       (10, 20);
 *
 *
 * Instead of this:
 *
 *   let result =
 *     someFunc (
 *       10,
 *       20
 *     );
 *
 * The outer list wrapping fixes #566: format should break the whole
 * application before breaking arguments.
 *)
let formatIndentedApplication headApplicationItem argApplicationItems =
  makeList ~inline:(true, true) ~postSpace:true ~break:IfNeed [
    label
      ~space:true
      headApplicationItem
      (makeAppList argApplicationItems)
  ]


(* The loc, is an optional location or the returned app terms *)
let formatAttachmentApplication finalWrapping (attachTo: (bool * Layout.t) option) (appTermItems, loc) =
  let partitioning = finalWrapping appTermItems in
  match partitioning with
    | None -> (
        match (appTermItems, attachTo) with
          | ([], _) -> raise (NotPossible "No app terms")
          | ([hd], None) -> source_map ?loc hd
          | ([hd], (Some (useSpace, toThis))) -> label ~space:useSpace toThis (source_map ?loc hd)
          | (hd::tl, None) ->
            source_map ?loc (formatIndentedApplication hd tl)
          | (hd::tl, (Some (useSpace, toThis))) ->
            label
              ~space:useSpace
              toThis
              (source_map ?loc (formatIndentedApplication hd tl))
      )
    | Some (attachedList, wrappedListy) -> (
        match (attachedList, attachTo) with
        | ([], Some (useSpace, toThis)) ->
          label ~space:useSpace toThis (source_map ?loc wrappedListy)
        | ([], None) ->
          (* Not Sure when this would happen *)
          source_map ?loc wrappedListy
        | (hd::tl, Some (useSpace, toThis)) ->
          (* TODO: Can't attach location to this - maybe rewrite anyways *)
          let attachedArgs = makeAppList attachedList in
          label ~space:useSpace toThis
            (label ~space:true attachedArgs wrappedListy)
        | (hd::tl, None) ->
          (* Args that are "attached to nothing" *)
          let appList = makeAppList attachedList in
          source_map ?loc (label ~space:true appList wrappedListy)
      )

(*
  Preprocesses an expression term for the sake of label attachments ([letx =
  expr]or record [field: expr]). Function application should have special
  treatment when placed next to a label. (The invoked function term should
  "stick" to the label in some cases). In others, the invoked function term
  should become a new label for the remaining items to be indented under.
 *)
let applicationFinalWrapping x =
  partitionFinalWrapping isSequencey settings.funcApplicationLabelStyle x

let curriedFunctionFinalWrapping x =
  partitionFinalWrapping isSequencey settings.funcCurriedPatternStyle x

let typeApplicationFinalWrapping typeApplicationItems =
  partitionFinalWrapping isSequencey settings.funcApplicationLabelStyle typeApplicationItems


(* add parentheses to binders when they are in fact infix or prefix operators *)
let protectIdentifier txt =
  if not (needs_parens txt) then atom txt
  else if needs_spaces txt then makeList ~wrap:("(", ")") ~pad:(true, true) [atom txt]
  else atom ("(" ^ txt ^ ")")

let protectLongIdentifier longPrefix txt =
  makeList [longPrefix; atom "."; protectIdentifier txt]

let paren b fu ppf x =
  if b
  then Format.fprintf ppf "(%a)" fu x
  else fu ppf x

let constant_string ppf s =
  Format.fprintf ppf "%S" s

let tyvar ppf str =
  Format.fprintf ppf "'%s" str

(* In some places parens shouldn't be printed for readability:
 * e.g. Some((-1)) should be printed as Some(-1)
 * In `1 + (-1)` -1 should be wrapped in parens for readability
 *)
let constant ?(parens=true) ppf = function
  | Pconst_char i ->
    Format.fprintf ppf "%C"  i
  | Pconst_string (i, None) ->
    Format.fprintf ppf "%S" i
  | Pconst_string (i, Some delim) ->
    Format.fprintf ppf "{%s|%s|%s}" delim i delim
  | Pconst_integer (i, None) ->
    paren (parens && i.[0] = '-')
      (fun ppf -> Format.fprintf ppf "%s") ppf i
  | Pconst_integer (i, Some m) ->
    paren (parens && i.[0] = '-')
      (fun ppf (i, m) -> Format.fprintf ppf "%s%c" i m) ppf (i,m)
  | Pconst_float (i, None) ->
    paren (parens && i.[0] = '-')
      (fun ppf -> Format.fprintf ppf "%s") ppf i
  | Pconst_float (i, Some m) ->
    paren (parens && i.[0] = '-')
      (fun ppf (i,m) -> Format.fprintf ppf "%s%c" i m) ppf (i,m)

let is_punned_labelled_expression e lbl = match e.pexp_desc with
  | Pexp_ident { txt; _ }
  | Pexp_constraint ({pexp_desc = Pexp_ident { txt; _ }; _}, _)
  | Pexp_coerce ({pexp_desc = Pexp_ident { txt; _ }; _}, _, _)
    -> txt = Longident.parse lbl
  | _ -> false

let is_punned_labelled_pattern p lbl = match p.ppat_desc with
  | Ppat_var { txt; _ }
  | Ppat_constraint ({ ppat_desc = Ppat_var { txt; _ }; _ }, _)
    -> txt = lbl
  | _ -> false

let isLongIdentWithDot = function
  | Ldot _ -> true
  | _ -> false

(* Js.t -> useful for bucklescript sugar `Js.t({. foo: bar})` -> `{. "foo": bar}` *)
let isJsDotTLongIdent ident = match ident with
  | Ldot (Lident "Js", "t") -> true
  | _ -> false

let recordRowIsPunned pld =
      let name = pld.pld_name.txt in
      (match pld.pld_type with
        | { ptyp_desc = (Ptyp_constr ({ txt; _ }, args)); _}
            when
            (Longident.last txt = name
              (* Don't pun types from other modules, e.g. type bar = {foo: Baz.foo}; *)
              && isLongIdentWithDot txt == false
              (* don't pun parameterized types, e.g. {tag: tag 'props} *)
              && List.length args == 0) -> true
        | _ -> false)

let isPunnedJsxArg lbl ident =
  not (isLongIdentWithDot ident.txt) && (Longident.last ident.txt) = lbl

let is_unit_pattern x = match x.ppat_desc with
  | Ppat_construct ( {txt= Lident"()"}, None) -> true
  | _ -> false

let is_ident_pattern x = match x.ppat_desc with
  | Ppat_var _ -> true
  | _ -> false

let is_direct_pattern x = x.ppat_attributes = [] && match x.ppat_desc with
  | Ppat_construct ( {txt= Lident"()"}, None) -> true
  | _ -> false

let isJSXComponent loc args =
  let hasLabelledChildrenLiteral = List.exists (function
    | (Labelled "children", _) -> true
    | _ -> false
  ) args in
  let rec hasSingleNonLabelledUnitAndIsAtTheEnd l = match l with
  | [] -> false
  | (Nolabel, {pexp_desc = Pexp_construct ({txt = Lident "()"}, _)}) :: [] -> true
  | (Nolabel, _) :: rest -> false
  | _ :: rest -> hasSingleNonLabelledUnitAndIsAtTheEnd rest
  in
  if hasLabelledChildrenLiteral && hasSingleNonLabelledUnitAndIsAtTheEnd args then
    let moduleNameList = List.rev (List.tl (List.rev (Longident.flatten loc.txt))) in
    if List.length moduleNameList > 0 && Longident.last loc.txt = "createElement" then
       true
    else false
  else
    false


(* Some cases require special formatting when there's a function application
 * with a single argument containing some kind of structure with braces/parens/brackets.
 * Example: `foo({a: 1, b: 2})` needs to be formatted as
 *  foo({
 *    a: 1,
 *    b: 2
 *  })
 *  when the line length dictates breaking. Notice how `({` and `})` 'hug'.
 *  Also applies to (poly)variants because they can be seen as a form of "function application".
 *  This function says if a list of expressions fulfills the need to be formatted like
 *  the example above. *)
let isSingleArgParenApplication = function
  | [{pexp_attributes = []; pexp_desc = Pexp_record _}]
  | [{pexp_attributes = []; pexp_desc = Pexp_tuple _}]
  | [{pexp_attributes = []; pexp_desc = Pexp_array _}]
  | [{pexp_attributes = []; pexp_desc = Pexp_object _}] -> true
  | [{pexp_attributes = []; pexp_desc = Pexp_extension (s, _)}] when s.txt = "bs.obj" -> true
  | [({pexp_attributes = []; pexp_desc} as exp)] when (is_simple_list_expr exp) -> true
  | _ -> false

(*
 * Determines if the arguments of a constructor pattern match need
 * special printing. If there's one argument & they have some kind of wrapping,
 * they're wrapping need to 'hug' the surrounding parens.
 * Example:
 *  switch x {
 *  | Some({
 *      a,
 *      b,
 *    }) => ()
 *  }
 *
 *  Notice how ({ and }) hug.
 *  This applies for records, arrays, tuples & lists.
 *  See `singleArgParenPattern` for the acutal formatting
 *)
let isSingleArgParenPattern = function
  | [{ppat_attributes = []; ppat_desc = Ppat_record _}]
  | [{ppat_attributes = []; ppat_desc = Ppat_array _}]
  | [{ppat_attributes = []; ppat_desc = Ppat_tuple _}] -> true
  | [{ppat_attributes = []; ppat_desc = Ppat_construct (({txt=Lident "::"}), _)}] -> true
  | _ -> false

(* Flattens a resolvedRule into a list of infixChain nodes.
 * When foo |> f |> z gets parsed, we get the following tree:
 *         |>
 *        /  \
 *    foo      |>
 *            /  \
 *          f      z
 * To format this recursive tree in a way that allows nice breaking
 * & respects the print-width, we need some kind of flattened
 * version of the above tree. `computeInfixChain` transforms the tree
 * in a flattened version which allows flexible formatting.
 * E.g. we get
 *  [LayoutNode foo; InfixToken |>; LayoutNode f; InfixToken |>; LayoutNode z]
 *)
let rec computeInfixChain = function
  | LayoutNode layoutNode -> [Layout layoutNode]
  | InfixTree (op, leftResolvedRule, rightResolvedRule) ->
      (computeInfixChain leftResolvedRule) @ [InfixToken op] @ (computeInfixChain rightResolvedRule)

let equalityOperators = ["!="; "!=="; "==="; "=="; ">="; "<="; "<"; ">"]

(* Formats a flattened list of infixChain nodes into a list of layoutNodes
 * which allow smooth line-breaking
 * e.g. [LayoutNode foo; InfixToken |>; LayoutNode f; InfixToken |>; LayoutNode z]
 * becomes
 * [
 *   foo
 * ; |> f        --> label
 * ; |> z        --> label
 * ]
 * If you make a list out of this items, we get smooth line breaking
 *  foo |> f |> z
 * becomes
 *  foo
 *  |> f
 *  |> z
 *  when the print-width forces line breaks.
 *)
let formatComputedInfixChain infixChainList =
  let layout_of_group group currentToken =
    (* Represents the `foo` in
     * foo
     * |> f
     * |> z *)
    if List.length group < 2 then
      makeList ~inline:(true, true) ~sep:(Sep " ") ~break:Layout.Never group
    (* Basic equality operators require special formatting, we can't give it
     * 'classic' infix operator formatting, otherwise we would get
     * let example =
     *  true
     *  != false
     *  && "a"
     *  == "b"
     *  *)
    else if List.mem currentToken equalityOperators then
      let hd = List.hd group in
      let tl = makeList ~inline:(true, true) ~sep:(Sep " ") ~break:Layout.Never (List.tl group) in
      makeList ~inline:(true, true) ~sep:(Sep " ") ~break:IfNeed [hd; tl]
    else
      (* Represents `|> f` in foo |> f
       * We need a label here to indent possible closing parens
       * on the same height as the infix operator
       * e.g.
       * >|= (
       *   fun body =>
       *     Printf.sprintf
       *       "okokok" uri meth headers body
       * )   <-- notice how this closing paren is on the same height as >|= *)
      label ~break:`Never ~space:true (atom currentToken) (List.nth group 1)
  in
  let rec print acc group currentToken l =
    match l with
    | x::xs -> (match x with
      | InfixToken t ->
          if List.mem t requireIndentFor then
            let groupNode =
              makeList ~inline:(true, true) ~sep:(Sep " ") ~break:Layout.Never
                (group @ [atom t])
            in
            let children =
              makeList ~inline:(true, true) ~preSpace:true ~break:IfNeed
                (print [] [] t xs)
            in
            print (acc @ [label ~space:true groupNode children]) [] t []
          (* Represents:
           * List.map @@
           * List.length
           *
           * Notice how we want the `@@` on the first line.
           * Extra indent puts pressure on the subsequent line lengths
           * *)
          else if t = "@@" then
            let groupNode =
              makeList ~inline:(true, true) ~sep:(Sep " ") ~break:Layout.Never
                (group @ [atom t])
            in
            print (acc @ [groupNode]) [] t xs
          else if List.mem t equalityOperators then
            print acc (group @ [atom t]) t xs
          else
            print (acc @ [layout_of_group group currentToken]) [(atom t)] t xs
      | Layout layoutNode -> print acc (group @ [layoutNode]) currentToken xs
      )
    | [] ->
      if List.mem currentToken requireIndentFor then
        acc @ group
        else
          acc @ [layout_of_group group currentToken]
  in
  print [] [] "" infixChainList


let printer = object(self:'self)
  val pipe = false
  val semi = false
  (* The test and first branch of ternaries must be guarded *)
  method under_pipe = {<pipe=true>}
  method under_semi = {<semi=true>}
  method reset_semi = {<semi=false>}
  method reset_pipe = {<pipe=false>}
  method reset = {<pipe=false;semi=false>}


  method longident = function
    | Lident s -> (protectIdentifier s)
    | Ldot(longPrefix, s) ->
        (protectLongIdentifier (self#longident longPrefix) s)
    | Lapply (y,s) -> makeList [self#longident y; atom "("; self#longident s; atom ")";]

  (* This form allows applicative functors. *)
  method longident_class_or_type_loc x = self#longident x.txt
  (* TODO: Fail if observing applicative functors for this form. *)
  method longident_loc (x:Longident.t Location.loc) =
    source_map ~loc:x.loc (self#longident x.txt)
  method constant ?(parens=true) = wrap (constant ~parens)

  method constant_string = wrap constant_string
  method tyvar = wrap tyvar

  (* c ['a,'b] *)
  method class_params_def = function
    | [] -> atom ""
    | l -> makeTup (List.map self#type_param l)

  (* This will fall through to the simple version. *)
  method non_arrowed_core_type x = self#non_arrowed_non_simple_core_type x

  method core_type2 x =
    let {stdAttrs; uncurried} = partitionAttributes x.ptyp_attributes in
    let uncurried = uncurried || try Hashtbl.find uncurriedTable x.ptyp_loc with | Not_found -> false in
    if stdAttrs <> [] then
      formatAttributed
        (self#non_arrowed_simple_core_type {x with ptyp_attributes = []})
        (self#attributes stdAttrs)
    else
<<<<<<< HEAD
      match x.ptyp_desc with
=======
      let x = if uncurried then { x with ptyp_attributes = [] } else x in
      match (x.ptyp_desc) with
>>>>>>> 9f9ac392
        | (Ptyp_arrow (l, ct1, ct2)) ->
          let rec allArrowSegments ?(uncurried=false) acc = function
            | { ptyp_desc = Ptyp_arrow (l, ct1, ct2); ptyp_attributes = [] } ->
              allArrowSegments ~uncurried:false
                ((l,ct1, false || uncurried) :: acc) ct2
            | rhs ->
              let rhs = self#core_type2 rhs in
              let is_tuple typ = match typ.ptyp_desc with
                | Ptyp_tuple _ -> true
                | _ -> false
              in
              match acc with
              | [(Nolabel, lhs, uncurried )] when not (is_tuple lhs) ->
                  let t = self#non_arrowed_simple_core_type lhs in
                  let lhs = if uncurried then
                    makeList ~wrap:("(. ", ")") ~postSpace:true [t]
                  else t in
                (lhs, rhs)
              | acc ->
                let params = List.rev_map self#type_with_label acc in
                (makeCommaBreakableListSurround "(" ")" params, rhs)
          in
          let (lhs, rhs) = allArrowSegments ~uncurried [] x in
          let normalized = makeList
              ~preSpace:true ~postSpace:true ~inline:(true, true)
              ~break:IfNeed ~sep:(Sep "=>") [lhs; rhs]
          in source_map ~loc:x.ptyp_loc normalized
        | Ptyp_poly (sl, ct) ->
          let poly =
            makeList ~break:IfNeed [
              makeList ~postSpace:true [
                makeList ~postSpace:true (List.map (fun x -> self#tyvar x) sl);
                atom ".";
              ];
              self#core_type ct;
            ]
          in source_map ~loc:x.ptyp_loc poly
        | _ -> self#non_arrowed_core_type x

  (* Same as core_type2 but can be aliased *)
  method core_type x =
    let {stdAttrs; uncurried} = partitionAttributes x.ptyp_attributes in
    let () = if uncurried then Hashtbl.add uncurriedTable x.ptyp_loc true in
    if stdAttrs <> [] then
      formatAttributed
        (self#non_arrowed_simple_core_type {x with ptyp_attributes = []})
        (self#attributes stdAttrs)
    else match x.ptyp_desc with
      | (Ptyp_alias (ct, s)) ->
        source_map ~loc:x.ptyp_loc
          (label
             ~space:true
             (self#core_type ct)
             (makeList ~postSpace:true [atom "as"; atom ("'" ^ s)]))
      | _ -> self#core_type2 x

  method type_with_label (lbl, c, uncurried) =
    let typ = self#core_type c in
    let t = match lbl with
    | Nolabel -> typ
    | Labelled lbl ->
        makeList ~sep:(Sep " ") [atom (namedArgSym ^ lbl ^ ":"); typ]
    | Optional lbl ->
        makeList ~sep:(Sep " ") [atom (namedArgSym ^ lbl ^ ":"); label typ (atom "=?")]
    in
    if uncurried then
      makeList ~postSpace:true [atom "."; t]
    else t

  method type_param (ct, a) =
    makeList [atom (type_variance a); self#core_type ct]

  (* According to the parse rule [type_declaration], the "type declaration"'s
   * physical location (as indicated by [td.ptype_loc]) begins with the
   * identifier and includes the constraints. *)
  method formatOneTypeDef prepend name assignToken ({ptype_params; ptype_kind; ptype_manifest; ptype_loc} as td) =
    let (equalInitiatedSegments, constraints) = (self#type_declaration_binding_segments td) in
    let formattedTypeParams = List.map self#type_param ptype_params in
    let binding = makeList ~postSpace:true [prepend;name] in
    (*
        /-----------everythingButConstraints--------------  | -constraints--\
       /-innerL---| ------innerR--------------------------\
      /binding\     /typeparams\ /--equalInitiatedSegments-\
      type name      'v1    'v1  =  foo = private bar        constraint a = b
    *)

    let labelWithParams = match formattedTypeParams with
      | [] -> binding
      | l -> label binding (makeTup l)
    in
    let everythingButConstraints =
      let nameParamsEquals = makeList ~postSpace:true [labelWithParams; assignToken] in
      match equalInitiatedSegments with
        | [] -> labelWithParams
        | hd::hd2::hd3::tl -> raise (NotPossible "More than two type segments.")
        | hd::[] ->
            formatAttachmentApplication
              typeApplicationFinalWrapping
              (Some (true, nameParamsEquals))
              (hd, None)
        | hd::hd2::[] ->
            let first = makeList ~postSpace:true ~break:IfNeed ~inline:(true, true) (hd @ [atom "="]) in
            (*
             * Because we want a record as a label with the opening brace on the same line
             * and the closing brace indented at the beginning, we can't wrap it in a list here
             * Example:
             * type doubleEqualsRecord =
             *  myRecordWithReallyLongName = {   <- opening brace on the same line
             *    xx: int,
             *    yy: int
             *  };                               <- closing brace indentation
             *)
            let second = match ptype_kind with
              | Ptype_record _ -> List.hd hd2
              | _ -> makeList ~postSpace:true ~break:IfNeed ~inline:(true, true) hd2
            in
            label ~space:true nameParamsEquals (
              label ~space:true first second
            )
    in
    let everything =
      match constraints with
        | [] -> everythingButConstraints
        | hd::tl -> makeList ~break:IfNeed ~postSpace:true ~indent:0 ~inline:(true, true) (everythingButConstraints::hd::tl)
    in
    source_map ~loc:ptype_loc everything

  method formatOneTypeExt prepend name assignToken te =
    let privateAtom = (atom "pri") in
    let privatize scope lst = match scope with
      | Public -> lst
      | Private -> privateAtom::lst in
    let equalInitiatedSegments =
      let segments = List.map self#type_extension_binding_segments te.ptyext_constructors in
      let privatized_segments = privatize te.ptyext_private segments in
      [makeList ~break:Always_rec ~postSpace:true ~inline:(true, true) privatized_segments] in
    let formattedTypeParams = List.map self#type_param te.ptyext_params in
    let binding = makeList ~postSpace:true (prepend::name::[]) in
    let labelWithParams = match formattedTypeParams with
      | [] -> binding
      | l -> label binding (makeTup l)
    in
    let everything =
      let nameParamsEquals = makeList ~postSpace:true [labelWithParams; assignToken] in
      formatAttachmentApplication
             typeApplicationFinalWrapping
             (Some (true, nameParamsEquals))
             (equalInitiatedSegments, None)
    in
    source_map ~loc:te.ptyext_path.loc everything

  method type_extension_binding_segments {pext_kind; pext_loc; pext_attributes; pext_name} =
    let normalize lst = match lst with
        | [] -> raise (NotPossible "should not be called")
        | [hd] -> hd
        | _::_ -> makeList lst
      in
      let add_bar name attrs args =
        let lbl = begin match args with
        | None -> name
        | Some args -> label name args
        end in
        if attrs <> [] then
         label ~space:true
            (makeList ~postSpace:true [atom "|"; self#attributes attrs])
            lbl
        else
          makeList ~postSpace:true [atom "|"; lbl]
      in
    let sourceMappedName = atom ~loc:pext_name.loc pext_name.txt in
    let resolved = match pext_kind with
      | Pext_decl (ctor_args, gadt) ->
        let formattedArgs = match ctor_args with
          | Pcstr_tuple [] -> []
          | Pcstr_tuple args -> [makeTup (List.map self#non_arrowed_non_simple_core_type args)]
          | Pcstr_record r -> [self#record_declaration r]
        in
        let formattedGadt = match gadt with
        | None -> None
        | Some x -> Some (
            makeList [
              formatJustTheTypeConstraint (self#core_type x)
            ]
          )
        in
        (formattedArgs, formattedGadt)
      (* type bar += Foo = Attr.Foo *)
      | Pext_rebind rebind ->
        let r = self#longident_loc rebind in
        (* we put an empty space before the '=': we don't have access to the fact
         * that we need a space because of the Pext_rebind later *)
        let prepend = (atom " =") in
        ([makeList ~postSpace:true [prepend; r]], None)
    in
      (**
        The first element of the tuple represents constructor arguments,
        the second an optional formatted gadt.

        Case 1: No constructor arguments, neither a gadt
          type attr = ..;
          type attr += | Str

        Case 2: No constructor arguments, is a gadt
          type attr = ..;
          type attr += | Str :attr

        Case 3: Has Constructor args, not a gadt
          type attr  = ..;
          type attr += | Str(string);
          type attr += | Point(int, int);

        Case 4: Has Constructor args & is a gadt
          type attr  = ..;
          type attr += | Point(int, int) :attr;
      *)
    let everything = match resolved with
      | ([], None) -> add_bar sourceMappedName pext_attributes None
      | ([], Some gadt) -> add_bar sourceMappedName pext_attributes (Some gadt)
      | (ctorArgs, None) -> add_bar sourceMappedName pext_attributes (Some (normalize ctorArgs))
      | (ctorArgs, Some gadt) -> add_bar sourceMappedName pext_attributes (Some (normalize (ctorArgs@[gadt])))
    in
    source_map ~loc:pext_loc everything

  (* shared by [Pstr_type,Psig_type]*)
  method type_def_list (rf, l) =
    (* As oposed to used in type substitution. *)
    let formatOneTypeDefStandard prepend td =
      let itm =
        self#formatOneTypeDef
          prepend
          (atom ~loc:td.ptype_name.loc td.ptype_name.txt)
          (atom "=")
          td
      in
      self#attach_std_item_attrs td.ptype_attributes itm
    in

    match l with
      | [] -> raise (NotPossible "asking for type list of nothing")
      | hd::tl ->
          let first =
            match rf with
            | Recursive -> formatOneTypeDefStandard (atom "type") hd
            | Nonrecursive ->
                formatOneTypeDefStandard (atom "type nonrec") hd
          in
          match tl with
            (* Exactly one type *)
            | [] -> first
            | tlhd::tltl -> makeList ~indent:0 ~inline:(true, true) ~break:Always_rec (
                first::(List.map (formatOneTypeDefStandard (atom "and")) (tlhd::tltl))
              )

  method type_variant_leaf ?opt_ampersand:(a=false) ?polymorphic:(p=false) = self#type_variant_leaf1 a p true
  method type_variant_leaf_nobar ?opt_ampersand:(a=false) ?polymorphic:(p=false) = self#type_variant_leaf1 a p false

  (* TODOATTRIBUTES: Attributes on the entire variant leaf are likely
   * not parsed or printed correctly. *)
  method type_variant_leaf1 opt_ampersand polymorphic print_bar x =
    let {pcd_name; pcd_args; pcd_res; pcd_loc; pcd_attributes} = x in
    let {stdAttrs} = partitionAttributes pcd_attributes in
    let ampersand_helper i arg =
      let ct = self#core_type arg in
      let ct = match arg.ptyp_desc with
        | Ptyp_tuple _ -> ct
        | _ -> makeTup [ct]
      in
      if i == 0 && not opt_ampersand then
        ct
      else
        label (atom "&") ct
    in
    let args = match pcd_args with
      | Pcstr_record r -> [self#record_declaration r]
      | Pcstr_tuple [] -> []
      | Pcstr_tuple l when polymorphic -> List.mapi ampersand_helper l
      (* Here's why this works. With the new syntax, all the args, are already inside of
        a safely guarded place like Constructor(here, andHere). Compare that to the
        previous syntax Constructor here andHere. In the previous syntax, we needed to
        require that we print "non-arrowed" types for here, and andHere to avoid
        something like Constructor a=>b c=>d. In the new syntax, we don't care if here
        and andHere have unguarded arrow types like a=>b because they're safely
        separated by commas.
       *)
      | Pcstr_tuple l -> [makeTup (List.map self#core_type l)]
    in
    let gadtRes = match pcd_res with
      | None -> None
      | Some x -> Some (makeList ~inline:(true, true) ~break:IfNeed [
          formatJustTheTypeConstraint (self#core_type x)
        ])
    in
    let normalize lst = match lst with
      | [] -> raise (NotPossible "should not be called")
      | [hd] -> hd
      | _::_ -> makeList ~inline:(true, true) ~break:IfNeed ~postSpace:true lst
    in
    let add_bar constructor =
      makeList ~postSpace:true (if print_bar then [atom "|"; constructor] else [constructor])
    in
    (* In some cases (e.g. inline records) we want the label with bar & the gadt resolution
     * as a list.
     *   | If {
     *       pred: expr bool,
     *       true_branch: expr 'a,
     *       false_branch: expr 'a
     *     }                           ==> end of label
     *     :expr 'a;                   ==> gadt res
     * The label & the gadt res form two separate units combined into a list.
     * This is necessary to properly align the closing '}' on the same height as the 'If'.
     *)
    let add_bar_2 ?gadt name args =
      let lbl = label name args in
      let fullLbl = match gadt with
        | Some g -> makeList ~inline:(true, true) ~break:IfNeed ~postSpace:true [lbl; g]
        | None -> lbl
      in
      add_bar fullLbl
    in

    let prefix = if polymorphic then "`" else "" in
    let sourceMappedName = atom ~loc:pcd_name.loc (prefix ^ pcd_name.txt) in
    let sourceMappedNameWithAttributes =
      if stdAttrs = [] then
        sourceMappedName
      else
        formatAttributed sourceMappedName (self#attributes stdAttrs)
    in
    let constructorName = makeList ~postSpace:true [sourceMappedNameWithAttributes] in
    let everything = match (args, gadtRes) with
      | ([], None) -> add_bar sourceMappedNameWithAttributes
      | ([], Some gadt) -> add_bar_2 sourceMappedNameWithAttributes gadt
      | (_::_, None) -> add_bar_2 constructorName (normalize args)
      | (_::_, Some gadt) ->
          (match pcd_args with
            | Pcstr_record _ -> add_bar_2 ~gadt constructorName (normalize args)
            | _ -> add_bar_2 constructorName (makeList [normalize args; gadt]))
    in
    source_map ~loc:pcd_loc everything

  method record_declaration ?assumeRecordLoc lbls =
    let recordRow i pld =
      let hasPunning = recordRowIsPunned pld in
      let name =
        if hasPunning
        then [atom pld.pld_name.txt]
        else [atom pld.pld_name.txt; atom ":"]
      in
      let name = source_map ~loc:pld.pld_name.loc (makeList name) in
      let withMutable =
        match pld.pld_mutable with
        | Immutable -> name
        | Mutable -> makeList ~postSpace:true [atom "mutable"; name]
      in
      let recordRow = if hasPunning then
          label withMutable (atom "")
        else
          label ~space:true withMutable (self#core_type pld.pld_type)
      in
      source_map ~loc:pld.pld_loc recordRow
    in
    let rows = List.mapi recordRow lbls in
    (* if a record has more than 2 rows, always break *)
    let break =
      if List.length rows >= 2
      then Layout.Always_rec
      else Layout.IfNeed
    in
    source_map ?loc:assumeRecordLoc
      (makeList ~wrap:("{", "}") ~sep:commaTrail ~postSpace:true ~break rows)

  (* Returns the type declaration partitioned into three segments - one
     suitable for appending to a label, the actual type manifest
     and the list of constraints. *)
  method type_declaration_binding_segments x =
    (* Segments of the type binding (occuring after the type keyword) that
       should begin with "=". Zero to two total sections.
       This is just a straightforward reverse mapping from the original parser:
        type_kind:
            /*empty*/
              { (Ptype_abstract, Public, None) }
          | EQUAL core_type
              { (Ptype_abstract, Public, Some $2) }
          | EQUAL PRIVATE core_type
              { (Ptype_abstract, Private, Some $3) }
          | EQUAL constructor_declarations
              { (Ptype_variant(List.rev $2), Public, None) }
          | EQUAL PRIVATE constructor_declarations
              { (Ptype_variant(List.rev $3), Private, None) }
          | EQUAL private_flag BAR constructor_declarations
              { (Ptype_variant(List.rev $4), $2, None) }
          | EQUAL DOTDOT
              { (Ptype_open, Public, None) }
          | EQUAL private_flag LBRACE label_declarations opt_comma RBRACE
              { (Ptype_record(List.rev $4), $2, None) }
          | EQUAL core_type EQUAL private_flag opt_bar constructor_declarations
              { (Ptype_variant(List.rev $6), $4, Some $2) }
          | EQUAL core_type EQUAL DOTDOT
              { (Ptype_open, Public, Some $2) }
          | EQUAL core_type EQUAL private_flag LBRACE label_declarations opt_comma RBRACE
              { (Ptype_record(List.rev $6), $4, Some $2) }
    *)
    let privateAtom = (atom "pri") in
    let privatize scope lst = match scope with
      | Public -> lst
      | Private -> privateAtom::lst in

    let estimateRecordOpenBracePoint () =
      match x.ptype_params with
        | [] -> x.ptype_name.loc.loc_end
        | hd::tl ->
          (fst (List.nth x.ptype_params (List.length x.ptype_params - 1))).ptyp_loc.loc_end
    in

    let equalInitiatedSegments = match (x.ptype_kind, x.ptype_private, x.ptype_manifest) with
      (* /*empty*/ {(Ptype_abstract, Public, None)} *)
      | (Ptype_abstract, Public, None) -> [

        ]
      (* EQUAL core_type {(Ptype_abstract, Public, Some _)} *)
      | (Ptype_abstract, Public, Some y) -> [
          [self#core_type y]
        ]
      (* EQUAL PRIVATE core_type {(Ptype_abstract, Private, Some $3)} *)
      | (Ptype_abstract, Private, Some y) -> [
          [privateAtom; self#core_type y]
        ]
      (* EQUAL constructor_declarations {(Ptype_variant _., Public, None)} *)
      (* This case is redundant *)
      (* | (Ptype_variant lst, Public, None) -> [ *)
      (*     [makeSpacedBreakableInlineList (List.map type_variant_leaf lst)] *)
      (*   ] *)
      (* EQUAL PRIVATE constructor_declarations {(Ptype_variant _, Private, None)} *)
      | (Ptype_variant lst, Private, None) -> [
          [privateAtom; makeList ~break:IfNeed ~postSpace:true ~inline:(true, true) (List.map self#type_variant_leaf lst)]
        ]
      (* EQUAL private_flag BAR constructor_declarations {(Ptype_variant _, $2, None)} *)
      | (Ptype_variant lst, scope, None) ->  [
          privatize scope [makeList ~break:Always_rec ~postSpace:true ~inline:(true, true) (List.map self#type_variant_leaf lst)]
        ]
      (* EQUAL DOTDOT {(Ptype_open, Public, None)} *)
      | (Ptype_open, Public, None) -> [
          [atom ".."]
        ]
      (* Super confusing how record/variants' manifest is not actually the
         description of the structure. What's in the manifest in that case is
         the *second* EQUALS asignment. *)

      (* EQUAL private_flag LBRACE label_declarations opt_comma RBRACE {(Ptype_record _, $2, None)} *)
      | (Ptype_record lst, scope, None) ->
          let assumeRecordLoc = {loc_start = estimateRecordOpenBracePoint(); loc_end = x.ptype_loc.loc_end; loc_ghost = false} in
          [privatize scope [self#record_declaration ~assumeRecordLoc lst]]
      (* And now all of the forms involving *TWO* equals *)
      (* Again, super confusing how manifests of variants/records represent the
         structure after the second equals. *)
      (* ================================================*)


      (* EQUAL core_type EQUAL private_flag opt_bar constructor_declarations {
         (Ptype_variant _, _, Some _)} *)
      | (Ptype_variant lst, scope, Some mani) -> [
          [self#core_type mani];
          let variant = makeList ~break:IfNeed ~postSpace:true ~inline:(true, true) (List.map self#type_variant_leaf lst) in
          privatize scope [variant];
        ]

      (* EQUAL core_type EQUAL DOTDOT {(Ptype_open, Public, Some $2)} *)
      | (Ptype_open, Public, Some mani) -> [
          [self#core_type mani];
          [atom ".."];
        ]
      (* EQUAL core_type EQUAL private_flag LBRACE label_declarations opt_comma RBRACE
           {(Ptype_record _, $4, Some $2)} *)
      | (Ptype_record lst, scope, Some mani) ->
          let declaration = self#record_declaration lst in
          let record = match scope with
            | Public -> [declaration]
            | Private -> [label ~space:true privateAtom declaration]
          in
          [ [self#core_type mani]; record ]

      (* Everything else is impossible *)
      (* ================================================*)

      | (_, _, _ ) ->  raise (NotPossible "Encountered impossible type specification")
    in

    let makeConstraint (ct1, ct2, _) =
      let constraintEq = makeList ~postSpace:true [
        atom "constraint";
        self#core_type ct1;
        atom "=";
      ] in
      label ~space:true constraintEq (self#core_type ct2) in
    let constraints = List.map makeConstraint x.ptype_cstrs in
    (equalInitiatedSegments, constraints)

  (* "non-arrowed" means "a type where all arrows are inside at least one level of parens"

    z => z: not a "non-arrowed" type.
    (a, b): a "non-arrowed" type.
    (z=>z): a "non-arrowed" type because the arrows are guarded by parens.

    A "non arrowed, non simple" type would be one that is not-arrowed, and also
    not "simple". Simple means it is "clearly one unit" like (a, b), identifier,
    "hello", None.
  *)
  method non_arrowed_non_simple_core_type x =
    let {stdAttrs} = partitionAttributes x.ptyp_attributes in
    if stdAttrs <> [] then
      formatAttributed
        (self#non_arrowed_simple_core_type {x with ptyp_attributes=[]})
        (self#attributes stdAttrs)
    else
      match x.ptyp_desc with
      (* This significantly differs from the standard OCaml printer/parser:
         Type constructors are no longer simple *)
      | _ -> self#non_arrowed_simple_core_type x

  method non_arrowed_simple_core_type x =
    let {stdAttrs} = partitionAttributes x.ptyp_attributes in
    if stdAttrs <> [] then
      formatSimpleAttributed
        (self#non_arrowed_simple_core_type {x with ptyp_attributes=[]})
        (self#attributes stdAttrs)
    else
      let result =
        match x.ptyp_desc with
        (*   LPAREN core_type_comma_list RPAREN %prec below_NEWDOT *)
        (*       { match $2 with *)
        (*         | [] -> raise Parse_error *)
        (*         | one::[] -> one *)
        (*         | moreThanOne -> mktyp(Ptyp_tuple(List.rev moreThanOne)) } *)
        | Ptyp_tuple l -> makeTup (List.map self#core_type l)
        | Ptyp_object (l, o) -> self#unparseObject l o
        | Ptyp_package (lid, cstrs) ->
          let typeConstraint (s, ct) =
            label ~space:true
              (makeList ~break:IfNeed ~postSpace:true [atom "type"; self#longident_loc s; atom "="])
              (self#core_type ct)
          in
          (
            match cstrs with
              | [] ->
                makeList ~wrap:("(", ")") [
                  (makeList ~postSpace:true [atom "module"; self#longident_loc lid])
                ]
              | _ ->
                makeList ~wrap:("(", ")") [
                  label ~space:true
                    (makeList ~postSpace:true [atom "module"; self#longident_loc lid])
                    (makeList
                      ~break:IfNeed
                      ~sep:(Sep " and ")
                      ~wrap:("with", "")
                      ~pad:(true, false)
                      (List.map typeConstraint cstrs))
                ]
          )
        (*   | QUOTE ident *)
        (*       { mktyp(Ptyp_var $2) } *)
        | Ptyp_var s -> ensureSingleTokenSticksToLabel (self#tyvar s)
        (*   | UNDERSCORE *)
        (*       { mktyp(Ptyp_any) } *)
        | Ptyp_any -> ensureSingleTokenSticksToLabel (atom "_")
        (*   | type_longident *)
        (*       { mktyp(Ptyp_constr(mkrhs $1 1, [])) } *)
        | Ptyp_constr (li, []) ->
          (* [ensureSingleTokenSticksToLabel] loses location information which is important
               when you are embedded inside a list and comments are to be interleaved around you.
               Therefore, we wrap the result in the correct [SourceMap].  *)
          source_map ~loc:li.loc
            (ensureSingleTokenSticksToLabel (self#longident_loc li))
        | Ptyp_constr (li, l) ->
            (match l with
            | [{ptyp_desc = Ptyp_object (l, o) }] when isJsDotTLongIdent li.txt && List.length l > 0 ->
                (* should have one or more rows, Js.t({..}) should print as Js.t({..})
                 * {..} has a totally different meaning than Js.t({..}) *)
                self#unparseObject ~withStringKeys:true l o
            | [{ptyp_desc = Ptyp_object (l, o) }] when not (isJsDotTLongIdent li.txt) ->
                label (self#longident_loc li)
                  (self#unparseObject ~wrap:("(",")") l o)
            | _ ->
              (* small guidance: in `type foo = bar`, we're now at the `bar` part *)

              (* The single identifier has to be wrapped in a [ensureSingleTokenSticksToLabel] to
                 avoid (@see @avoidSingleTokenWrapping): *)
              label (self#longident_loc li)
                (makeTup (List.map self#core_type l)))
        | Ptyp_variant (l, closed, low) ->
          let pcd_loc = x.ptyp_loc in
          let pcd_attributes = x.ptyp_attributes in
          let pcd_res = None in
          let variant_helper i rf =
            match rf with
              | Rtag (label, attrs, opt_ampersand, ctl) ->
                let pcd_name = {
                  txt = label;
                  loc = pcd_loc;
                } in
                let pcd_args = Pcstr_tuple ctl in
                let all_attrs = List.concat [pcd_attributes; attrs] in
                self#type_variant_leaf ~opt_ampersand ~polymorphic:true {pcd_name; pcd_args; pcd_res; pcd_loc; pcd_attributes = all_attrs}
              | Rinherit ct ->
                (* '| type' is required if the Rinherit is not the first
                  row_field in the list
                 *)
                if i = 0 then
                  self#core_type ct
                else
                  makeList ~postSpace:true [atom "|"; self#core_type ct] in
          let (designator, tl) =
            match (closed,low) with
              | (Closed,None) -> ("", [])
              | (Closed,Some tl) -> ("<", tl)
              | (Open,_) -> (">", []) in
          let node_list = List.mapi variant_helper l in
          let ll = (List.map (fun t -> atom ("`" ^ t)) tl) in
          let tag_list = makeList ~postSpace:true ~break:IfNeed ((atom ">")::ll) in
          let type_list = if List.length tl != 0 then node_list@[tag_list] else node_list in
          makeList ~wrap:("[" ^ designator,"]") ~pad:(true, false) ~postSpace:true ~break:IfNeed type_list
        | Ptyp_class (li, []) -> makeList [atom "#"; self#longident_loc li]
        | Ptyp_class (li, l) ->
          label
            (makeList [atom "#"; self#longident_loc li])
            (makeTup (List.map self#core_type l))
        | Ptyp_extension e -> self#extension e
        | Ptyp_arrow (_, _, _)
        | Ptyp_alias (_, _)
        | Ptyp_poly (_, _) ->
            makeList ~wrap:("(",")") ~break:IfNeed [self#core_type x]
      in
      source_map ~loc:x.ptyp_loc result
  (* TODO: ensure that we have a form of desugaring that protects *)
  (* when final argument of curried pattern is a type constraint: *)
  (* | COLON non_arrowed_core_type EQUALGREATER expr
      { mkexp_constraint $4 (Some $2, None) }         *)
  (*                         \----/   \--/
                             constraint coerce

                             Creates a ghost expression:
                             mkexp_constraint | Some t, None -> ghexp(Pexp_constraint(e, t))
  *)

  method pattern_list_split_cons acc = function
    | {
      ppat_desc = Ppat_construct (
        { txt = Lident("::"); loc=consLoc },
        Some {ppat_desc = Ppat_tuple ([pat1; pat2])}
      )
    } ->
        self#pattern_list_split_cons (pat1::acc) pat2
    | p -> (List.rev acc), p

  (*
   * Adds parens to the right sub-tree when it is not a single node:
   *
   * A | B                   is formatted as    A | B
   * A | (B | C)             is formatted as    A | (B | C)
   *
   * Also, adds parens to both sub-trees when both of them
   * are not a single node:
   * (A | B) | (C | D)       is formatted as    A | B | (C | D)
   * A | B | (C | D)         is formatted as    A | B | (C | D)
   * (A | B) | C             is formatted as    A | B | C
   * A | B | C               is formatted as    A | B | C
   *
   *)
  method or_pattern p1 p2 =
    let (p1_raw, p2_raw) = (self#pattern p1, self#pattern p2) in
    let (left, right) =
      match p2.ppat_desc with
        | Ppat_or _ -> (p1_raw, formatPrecedence p2_raw)
        | _ -> (p1_raw, p2_raw)
    in
    makeList
      ~break:IfNeed
      ~inline:(true, true)
      ~sep:(Sep "|")
      ~postSpace:true
      ~preSpace:true
      [left; right]

  method pattern_without_or x =
    (* TODOATTRIBUTES: Handle the stdAttrs here *)
    let {arityAttrs} = partitionAttributes x.ppat_attributes in
    match x.ppat_desc with
      | Ppat_alias (p, s) ->
          let raw_pattern = (self#pattern p) in
          let pattern_with_precedence = match p.ppat_desc with
            | Ppat_or (p1, p2) -> formatPrecedence (self#or_pattern p1 p2)
            | _ -> raw_pattern
          in
          label ~space:true
            (source_map ~loc:p.ppat_loc pattern_with_precedence)
            (makeList ~postSpace:true [
              atom "as";
              (source_map ~loc:s.loc (protectIdentifier s.txt))
            ]) (* RA*)
      | Ppat_variant (l, Some p) ->
          if arityAttrs != [] then
            raise (NotPossible "Should never see embedded attributes on poly variant")
          else
            source_map ~loc:x.ppat_loc
              (self#constructor_pattern (atom ("`" ^ l)) p
                 ~polyVariant:true ~arityIsClear:true)
      | Ppat_lazy p -> label ~space:true (atom "lazy") (self#simple_pattern p)
      | Ppat_construct (({txt} as li), po) when not (txt = Lident "::")-> (* FIXME The third field always false *)
          let formattedConstruction = match po with
            (* TODO: Check the explicit_arity field on the pattern/constructor
               attributes to determine if should desugar to an *actual* tuple. *)
            (* | Some ({ *)
            (*   ppat_desc=Ppat_tuple l; *)
            (*   ppat_attributes=[{txt="explicit_arity"; loc}] *)
            (* }) -> *)
            (*   label ~space:true (self#longident_loc li) (makeSpacedBreakableInlineList (List.map self#simple_pattern l)) *)
            | Some pattern ->
                let arityIsClear = isArityClear arityAttrs in
                self#constructor_pattern ~arityIsClear (self#longident_loc li) pattern
            | None ->
                self#longident_loc li
          in
          source_map ~loc:x.ppat_loc formattedConstruction
      | _ -> self#simple_pattern x

  method pattern x =
    let {arityAttrs; stdAttrs} = partitionAttributes x.ppat_attributes in
    if stdAttrs <> [] then
      formatAttributed
        (* Doesn't need to be simple_pattern because attributes are parse as
         * appyling to the entire "function application style" syntax preceeding them *)
        (self#pattern {x with ppat_attributes=arityAttrs})
        (self#attributes stdAttrs)
    else match x.ppat_desc with
      | Ppat_or (p1, p2) ->
        self#or_pattern p1 p2
      | _ -> self#pattern_without_or x

  method patternList ?(wrap=("","")) pat =
    let pat_list, pat_last = self#pattern_list_split_cons [] pat in
    let pat_list = List.map self#pattern pat_list in
    match pat_last with
    | {ppat_desc = Ppat_construct ({txt=Lident "[]"},_)} -> (* [x,y,z] *)
      let (lwrap, rwrap) = wrap in
      makeList pat_list
        ~break:Layout.IfNeed ~sep:commaTrail ~postSpace:true
        ~wrap:(lwrap ^ "[", "]" ^ rwrap)
    | _ -> (* x::y *)
      makeES6List pat_list (self#pattern pat_last) ~wrap

  method constrained_pattern x = match x.ppat_desc with
    | Ppat_constraint (p, ct) ->
        formatTypeConstraint (self#pattern p) (self#core_type ct)
    | _  -> self#pattern x

  method simple_pattern x =
    let {arityAttrs; stdAttrs} = partitionAttributes x.ppat_attributes in
    if stdAttrs <> [] then
      formatSimpleAttributed
        (self#simple_pattern {x with ppat_attributes=arityAttrs})
        (self#attributes stdAttrs)
    else
      let itm =
        match x.ppat_desc with
          | Ppat_construct (({loc; txt=Lident ("()"|"[]" as x)}), _) ->
              (* Patterns' locations might include a leading bar depending on the
               * context it was parsed in. Therefore, we need to include further
               * information about the contents of the pattern such as tokens etc,
               * in order to get comments to be distributed correctly.*)
<<<<<<< HEAD
            atom ~loc x
=======
              SourceMap (loc, (atom x))
>>>>>>> 9f9ac392
          | Ppat_construct (({txt=Lident "::"}), po) ->
            self#patternList x (* LIST PATTERN *)
          | Ppat_construct (({txt} as li), None) ->
            source_map ~loc:x.ppat_loc (self#longident_loc li)
          | Ppat_any -> atom "_"
          | Ppat_var ({loc; txt = txt}) ->
            (*
               To prevent this:

                 let oneArgShouldWrapToAlignWith
                   theFunctionNameBinding => theFunctionNameBinding;

               And instead do:

                 let oneArgShouldWrapToAlignWith
                     theFunctionNameBinding => theFunctionNameBinding;

               We have to do something to the non "listy" patterns. Non listy
               patterns don't indent the same amount as listy patterns when docked
               to a label.

               If wrapping the non-listy pattern in [ensureSingleTokenSticksToLabel]
               you'll get the following (even though it should wrap)

                 let oneArgShouldWrapToAlignWith theFunctionNameBinding => theFunctionNameBinding;

             *)
            source_map ~loc (protectIdentifier txt)
          | Ppat_array l ->
              self#patternArray l
          | Ppat_unpack s ->
              makeList ~wrap:("(", ")") ~break:IfNeed ~postSpace:true [atom "module"; atom s.txt]
          | Ppat_type li ->
              makeList [atom "#"; self#longident_loc li]
          | Ppat_record (l, closed) ->
             self#patternRecord l closed
          | Ppat_tuple l ->
             self#patternTuple l
          | Ppat_constant c -> (self#constant c)
          | Ppat_interval (c1, c2) -> makeList [self#constant c1; atom ".."; self#constant c2]
          | Ppat_variant (l, None) -> makeList[atom "`"; atom l]
          | Ppat_constraint (p, ct) ->
              formatPrecedence (formatTypeConstraint (self#pattern p) (self#core_type ct))
          | Ppat_lazy p ->formatPrecedence (label ~space:true (atom "lazy") (self#simple_pattern p))
          | Ppat_extension e -> self#extension e
          | Ppat_exception p ->
              (*
                An exception pattern with an alias should be wrapped in (...)
                The rules for what goes to the right of the exception are a little (too) nuanced.
                It accepts "non simple" parameters, except in the case of `as`.
                Here we consistently apply "simplification" to the exception argument.
                Example:
                  | exception (Sys_error _ as exc) => raise exc
                 parses correctly while
                  | Sys_error _ as exc => raise exc
                 results in incorrect parsing with type error otherwise.
              *)
               makeList ~postSpace:true [atom "exception"; self#simple_pattern p]
          | _ -> formatPrecedence (self#pattern x) (* May have a redundant sourcemap *)
        in
        source_map ~loc:x.ppat_loc itm

  method label_exp lbl opt pat =
    let term = self#constrained_pattern pat in
    let param = match lbl with
      | Nolabel -> term
      | Labelled lbl | Optional lbl when is_punned_labelled_pattern pat lbl ->
        makeList [atom namedArgSym; term]
      | Labelled lbl | Optional lbl ->
        let lblLayout=
          makeList ~sep:(Sep " ") ~break:Layout.Never
            [atom (namedArgSym ^ lbl); atom "as"]
        in
        label lblLayout ~space:true term
    in
    match opt, lbl with
    | None, Optional _ -> makeList [param; atom "=?"]
    | None, _ -> param
    | Some o, _ -> makeList  [param; atom "="; (self#unparseConstraintExpr ~ensureExpr:true o)]

  method access op cls e1 e2 = makeList [
    (* Important that this be not breaking - at least to preserve same
       behavior as stock desugarer. It might even be required (double check
       in parser.mly) *)
    e1;
    atom op;
    e2;
    atom cls;
  ]


  method simple_get_application x =
    let {stdAttrs; jsxAttrs} = partitionAttributes x.pexp_attributes in
    match (x.pexp_desc, stdAttrs, jsxAttrs) with
    | (_, attrHd::attrTl, []) -> None (* Has some printed attributes - not simple *)
    | (Pexp_apply ({pexp_desc=Pexp_ident loc}, l), [], _jsx::_) -> (
      (* TODO: Soon, we will allow the final argument to be an identifier which
         represents the entire list. This would be written as
         `<tag>...list</tag>`. If you imagine there being an implicit [] inside
         the tag, then it would be consistent with array spread:
         [...list] evaluates to the thing as list.
      *)
      let hasLabelledChildrenLiteral = List.exists (function
        | (Labelled "children", _) -> true
        | _ -> false
      ) l in
      let rec hasSingleNonLabelledUnitAndIsAtTheEnd l = match l with
      | [] -> false
      | (Nolabel, {pexp_desc = Pexp_construct ({txt = Lident "()"}, _)}) :: [] -> true
      | (Nolabel, _) :: rest -> false
      | _ :: rest -> hasSingleNonLabelledUnitAndIsAtTheEnd rest
      in
      if hasLabelledChildrenLiteral && hasSingleNonLabelledUnitAndIsAtTheEnd l then
        let moduleNameList = List.rev (List.tl (List.rev (Longident.flatten loc.txt))) in
        if List.length moduleNameList > 0 then
          if Longident.last loc.txt = "createElement" then
            Some (self#formatJSXComponent (String.concat "." moduleNameList) l)
          else None
        else Some (self#formatJSXComponent (Longident.last loc.txt) l)
      else None
    )
    | (Pexp_apply (eFun, ls), [], []) -> (
      match (printedStringAndFixityExpr eFun, ls) with
      (* We must take care not to print two subsequent prefix operators without
         spaces between them (`! !` could become `!!` which is totally
         different).  *)
      | (AlmostSimplePrefix prefixStr, [(Nolabel, rightExpr)]) ->
        let forceSpace = match rightExpr.pexp_desc with
          | Pexp_apply (ee, lsls) ->
            (match printedStringAndFixityExpr ee with | AlmostSimplePrefix _ -> true | _ -> false)
          | _ -> false
        in
        let rightItm = self#simplifyUnparseExpr rightExpr in
        Some (label ~space:forceSpace (atom prefixStr) rightItm)
      | (UnaryPostfix postfixStr, [(Nolabel, leftExpr)]) ->
        let forceSpace = match leftExpr.pexp_desc with
          | Pexp_apply (ee, lsls) ->
            (match printedStringAndFixityExpr ee with
             | UnaryPostfix "^" | AlmostSimplePrefix _ -> true
             | _ -> false)
          | _ -> false
        in
        let leftItm = self#simplifyUnparseExpr leftExpr in
        Some (label ~space:forceSpace leftItm (atom postfixStr))
      | (Infix infixStr, [(_, leftExpr); (_, rightExpr)]) when infixStr.[0] = '#' ->
        (* Little hack. We check the right expression to see if it's also a SHARPOP, if it is
           we call `formatPrecedence` on the result of `simplifyUnparseExpr` to add the appropriate
           parens. This is done because `unparseExpr` doesn't seem to be able to handle
           high enough precedence things. Using the normal precedence handling, something like

              ret #= (Some 10)

            gets pretty printed to

              ret #= Some 10

            Which seems to indicate that the pretty printer doesn't think `#=` is of
            high enough precedence for the parens to be worth adding back. *)
        let rightItm = (
          match rightExpr.pexp_desc with
          | Pexp_apply (eFun, ls) -> (
            match (printedStringAndFixityExpr eFun, ls) with
              | (Infix infixStr, [(_, _); (_, _)]) when infixStr.[0] = '#' -> formatPrecedence (self#simplifyUnparseExpr rightExpr)
              | _ -> self#simplifyUnparseExpr rightExpr
          )
          | _ -> self#simplifyUnparseExpr rightExpr
        ) in
        Some (makeList [self#simple_enough_to_be_lhs_dot_send leftExpr; atom infixStr; rightItm])
      | (_, _) -> (
        match (eFun, ls) with
        | ({pexp_desc = Pexp_ident {txt = Ldot (Lident ("Array"),"get")}}, [(_,e1);(_,e2)]) ->
          Some (self#access "[" "]" (self#simple_enough_to_be_lhs_dot_send e1) (self#unparseExpr e2))
        | ({pexp_desc = Pexp_ident {txt = Ldot (Lident ("String"),"get")}}, [(_,e1);(_,e2)]) ->
          Some (self#access ".[" "]" (self#simple_enough_to_be_lhs_dot_send e1) (self#unparseExpr e2))
        | (
            {pexp_desc= Pexp_ident {txt=Ldot (Ldot (Lident "Bigarray", "Genarray" ), "get")}},
            [(_,a); (_,{pexp_desc=Pexp_array ls})]
          ) ->
          let formattedList = List.map self#simplifyUnparseExpr ls in
          Some (self#access ".{" "}" (self#simple_enough_to_be_lhs_dot_send a) (makeCommaBreakableList formattedList))
        | ({pexp_desc= Pexp_ident {txt=Ldot (Ldot (Lident "Bigarray", ("Array1"|"Array2"|"Array3")), "get")}}, (_,a)::rest) ->
          let formattedList = List.map self#simplifyUnparseExpr (List.map snd rest) in
          Some (self#access ".{" "}" (self#simple_enough_to_be_lhs_dot_send a) (makeCommaBreakableList formattedList))
        | _ -> None
      )
    )
    | _ -> None

  (** Detects "sugar expressions" (sugar for array/string setters) and returns their separate
      parts.  *)
  method sugar_set_expr_parts e =
    if e.pexp_attributes <> [] then None
    (* should also check attributes underneath *)
    else match e.pexp_desc with
      | Pexp_apply ({pexp_desc=Pexp_ident{txt=Ldot (Lident ("Array"), "set")}}, [(_,e1);(_,e2);(_,e3)]) ->
        Some (self#access "[" "]" (self#simple_enough_to_be_lhs_dot_send e1) (self#unparseExpr e2), e3)
      | Pexp_apply ({pexp_desc=Pexp_ident {txt=Ldot (Lident "String", "set")}}, [(_,e1);(_,e2);(_,e3)]) ->
        Some ((self#access ".[" "]" (self#simple_enough_to_be_lhs_dot_send e1) (self#unparseExpr e2)), e3)
      | Pexp_apply (
        {pexp_desc=Pexp_ident {txt = Ldot (Ldot (Lident "Bigarray", array), "set")}},
        label_exprs
      ) -> (
        match array with
          | "Genarray" -> (
            match label_exprs with
            | [(_,a);(_,{pexp_desc=Pexp_array ls});(_,c)] ->
              let formattedList = List.map self#simplifyUnparseExpr ls in
              Some (self#access ".{" "}" (self#simple_enough_to_be_lhs_dot_send a) (makeCommaBreakableList formattedList), c)
            | _ -> None
          )
          | ("Array1"|"Array2"|"Array3") -> (
            match label_exprs with
            | (_,a)::rest -> (
              match List.rev rest with
              | (_,v)::rest ->
                let args = List.map snd (List.rev rest) in
                let formattedList = List.map self#simplifyUnparseExpr args in
                Some (self#access ".{" "}" (self#simple_enough_to_be_lhs_dot_send a) (makeCommaBreakableList formattedList), v)
              | _ -> assert false
            )
            | _ -> assert false
          )
          | _ -> None
        )
      | _ -> None

  (*

     How would we know not to print the sequence without { }; protecting the let a?

                            let a
                             |
                           sequence
                          /        \
                    let a           print a
                    alert a
     let res = {
       let a = something();
       {                     \
         alert(a);           | portion to be parsed as a sequence()
         let a = 20;         | The final ; print(a) causes the entire
         alert(a);           | portion to be parsed as a sequence()
       };                    |
       print (a);            /
     }

     ******************************************************************
     Any time the First expression of a sequence is another sequence, or (as in
     this case) a let, wrapping the first sequence expression in { } is
     required.
     ******************************************************************
  *)

  (**
     TODO: Configure the optional ability to print the *minimum* number of
     parens. It's simply a matter of changing [higherPrecedenceThan] to
     [higherOrEqualPrecedenceThan].
   *)

  (* The point of the function is to ensure that ~reducesAfterRight:rightExpr will reduce
     at the proper time when it is reparsed, possibly wrapping it
     in parenthesis if needed. It ensures a rule doesn't reduce
     until *after* `reducesAfterRight` gets a chance to reduce.
     Example: The addtion rule which has precedence of rightmost
     token "+", in `x + a * b` should not reduce until after the a * b gets
     a chance to reduce. This function would determine the minimum parens to
     ensure that. *)
  method ensureContainingRule ~withPrecedence ~reducesAfterRight () =
    match self#unparseExprRecurse reducesAfterRight with
    | SpecificInfixPrecedence ({reducePrecedence; shiftPrecedence}, rightRecurse)->
      if higherPrecedenceThan shiftPrecedence withPrecedence then begin
        rightRecurse
      end
      else if (higherPrecedenceThan withPrecedence shiftPrecedence) then
        LayoutNode (formatPrecedence ~loc:reducesAfterRight.pexp_loc (self#unparseResolvedRule rightRecurse))
      else (
        if isRightAssociative withPrecedence then
         rightRecurse
        else
          LayoutNode (formatPrecedence ~loc:reducesAfterRight.pexp_loc (self#unparseResolvedRule rightRecurse))
      )
    | FunctionApplication itms ->
      LayoutNode (formatAttachmentApplication applicationFinalWrapping None (itms, Some reducesAfterRight.pexp_loc))
    | PotentiallyLowPrecedence itm -> LayoutNode (formatPrecedence ~loc:reducesAfterRight.pexp_loc itm)
    | Simple itm -> LayoutNode itm

  method ensureExpression ~reducesOnToken expr =
    match self#unparseExprRecurse expr with
    | SpecificInfixPrecedence ({reducePrecedence; shiftPrecedence}, leftRecurse) ->
      if higherPrecedenceThan reducePrecedence reducesOnToken then leftRecurse
      else if higherPrecedenceThan reducesOnToken reducePrecedence then
        LayoutNode (formatPrecedence ~loc:expr.pexp_loc (self#unparseResolvedRule leftRecurse))
      else (
        if isLeftAssociative reducesOnToken then
          leftRecurse
        else
          LayoutNode (formatPrecedence ~loc:expr.pexp_loc (self#unparseResolvedRule leftRecurse))
      )
    | FunctionApplication itms -> LayoutNode (formatAttachmentApplication applicationFinalWrapping None (itms, Some expr.pexp_loc))
    | PotentiallyLowPrecedence itm -> LayoutNode (formatPrecedence ~loc:expr.pexp_loc itm)
    | Simple itm -> LayoutNode itm

  (** Attempts to unparse: The beginning of a more general printing algorithm,
      that determines how to print based on precedence of tokens and rules.
      The end goal is that this should be completely auto-generated from the
      Menhir parsing tables. We could move more and more into this function.

      You could always just call self#expression, but `unparseExpr` will render
      infix/prefix/unary/terary fixities in their beautiful forms while
      minimizing parenthesis.
  *)
  method unparseExpr x =
    match self#unparseExprRecurse x with
    | SpecificInfixPrecedence ({reducePrecedence; shiftPrecedence}, resolvedRule) ->
        self#unparseResolvedRule resolvedRule
    | FunctionApplication itms -> formatAttachmentApplication applicationFinalWrapping None (itms, Some x.pexp_loc)
    | PotentiallyLowPrecedence itm -> itm
    | Simple itm -> itm

  (* This method may not even be needed *)
  method unparseUnattributedExpr x =
    match partitionAttributes x.pexp_attributes with
    | {docAttrs = []; stdAttrs = []; _} -> self#unparseExpr x
    | _ -> makeList ~wrap:("(",")") [self#unparseExpr x]

  (* ensureExpr ensures that the expression is wrapped in parens
   * e.g. is necessary in cases like:
   * let display = (:message=("hello": string)) => 1;
   * but not in cases like:
   * let f = (a: bool) => 1;
   * TODO: in the future we should probably use the type ruleCategory
   * to 'automatically' ensure the validity of a constraint expr with parens...
   *)
  method unparseConstraintExpr ?(ensureExpr=false) e =
    let itm =
      match e with
      | { pexp_attributes = []; pexp_desc = Pexp_constraint (x, ct)} ->
        let x = self#unparseExpr x in
        let children = [x; label ~space:true (atom ":") (self#core_type ct)] in
        if ensureExpr then
          makeList ~wrap:("(", ")") children
        else makeList children
      | { pexp_attributes; pexp_desc = Pexp_constant c } ->
        (* When we have Some(-1) or someFunction(-1, -2), the arguments -1 and -2
         * pass through this case. In this context they don't need to be wrapped in extra parens
         * Some((-1)) should be printed as Some(-1). This is in contrast with
         * 1 + (-1) where we print the parens for readability. *)
          let constant = self#constant ~parens:ensureExpr c in
          begin match pexp_attributes with
          | [] -> constant
          | attrs ->
              let formattedAttrs = makeSpacedBreakableInlineList (List.map self#item_attribute attrs) in
               makeSpacedBreakableInlineList [formattedAttrs; constant]
          end
      | x -> self#unparseExpr x
    in
    source_map ~loc:e.pexp_loc itm

  method simplifyUnparseExpr x =
    match self#unparseExprRecurse x with
    | SpecificInfixPrecedence ({reducePrecedence; shiftPrecedence}, itm) ->
        formatPrecedence ~loc:x.pexp_loc (self#unparseResolvedRule itm)
    | FunctionApplication itms ->
      formatPrecedence ~loc:x.pexp_loc (formatAttachmentApplication applicationFinalWrapping None (itms, Some x.pexp_loc))
    | PotentiallyLowPrecedence itm -> formatPrecedence ~loc:x.pexp_loc itm
    | Simple itm -> itm


  method unparseResolvedRule  = function
    | LayoutNode layoutNode -> layoutNode
    | InfixTree _ as infixTree ->
          let infixChainList = computeInfixChain infixTree in
          let l = formatComputedInfixChain infixChainList in
          makeList ~inline:(true, true) ~sep:(Sep " ") ~break:IfNeed l


  method unparseExprApplicationItems x =
    match self#unparseExprRecurse x with
    | SpecificInfixPrecedence ({reducePrecedence; shiftPrecedence}, wrappedRule) ->
        let itm = self#unparseResolvedRule wrappedRule in
        ([itm], Some x.pexp_loc)
    | FunctionApplication itms -> (itms, Some x.pexp_loc)
    | PotentiallyLowPrecedence itm -> ([itm], Some x.pexp_loc)
    | Simple itm -> ([itm], Some x.pexp_loc)


  method unparseExprRecurse x =
    (* If there are any attributes, render unary like `(~-) x [@ppx]`, and infix like `(+) x y [@attr]` *)
    let {arityAttrs; stdAttrs; jsxAttrs; uncurried} = partitionAttributes x.pexp_attributes in
    let () = if uncurried then Hashtbl.add uncurriedTable x.pexp_loc true in
    let x = {x with pexp_attributes = (arityAttrs @ stdAttrs @ jsxAttrs) } in
    (* If there's any attributes, recurse without them, then apply them to
       the ends of functions, or simplify infix printings then append. *)
    if stdAttrs <> [] then
      let withoutVisibleAttrs = {x with pexp_attributes=(arityAttrs @ jsxAttrs)} in
      let attributesAsList = (List.map self#attribute stdAttrs) in
      let itms = match self#unparseExprRecurse withoutVisibleAttrs with
        | SpecificInfixPrecedence ({reducePrecedence; shiftPrecedence}, wrappedRule) ->
            let itm = self#unparseResolvedRule wrappedRule in
            [formatPrecedence ~loc:x.pexp_loc itm]
        | FunctionApplication itms -> itms
        | PotentiallyLowPrecedence itm -> [formatPrecedence ~loc:x.pexp_loc itm]
        | Simple itm -> [itm]
      in
      FunctionApplication [
        makeList
          ~break:IfNeed
          ~inline:(true, true)
          ~indent:0
          ~postSpace:true
          (List.concat [attributesAsList; itms])
      ]
    else
    match self#simplest_expression x with
    | Some se -> Simple se
    | None ->
    match x.pexp_desc with
    | Pexp_apply (e, ls) -> (
      match (self#sugar_set_expr_parts x) with
      (* Returns None if there's attributes - would render as regular function *)
      (* Format as if it were an infix function application with identifier "=" *)
      | Some (simplyFormatedLeftItm, rightExpr) -> (
        let tokenPrec = Token updateToken in
        let rightItm = self#ensureContainingRule ~withPrecedence:tokenPrec ~reducesAfterRight:rightExpr () in
        let leftWithOp = makeList ~postSpace:true [simplyFormatedLeftItm; atom updateToken] in
        let expr = label ~space:true leftWithOp (self#unparseResolvedRule rightItm) in
        SpecificInfixPrecedence ({reducePrecedence=tokenPrec; shiftPrecedence=tokenPrec}, LayoutNode expr)
      )
      | None -> (
        match (printedStringAndFixityExpr e, ls) with
        | (Infix printedIdent, [(Nolabel, leftExpr); (Nolabel, rightExpr)]) ->
          let infixToken = Token printedIdent in
          let rightItm = self#ensureContainingRule ~withPrecedence:infixToken ~reducesAfterRight:rightExpr () in
          let leftItm = self#ensureExpression ~reducesOnToken:infixToken leftExpr in
          let infixTree = InfixTree (printedIdent, leftItm, rightItm) in
          SpecificInfixPrecedence ({reducePrecedence=infixToken; shiftPrecedence=infixToken}, infixTree)
        (* Will be rendered as `(+) a b c` which is parsed with higher precedence than all
           the other forms unparsed here.*)
        | (UnaryPlusPrefix printedIdent, [(Nolabel, rightExpr)]) ->
          let prec = Custom "prec_unary" in
          let rightItm = self#unparseResolvedRule (
            self#ensureContainingRule ~withPrecedence:prec ~reducesAfterRight:rightExpr ()
          ) in
          let expr = label ~space:true (atom printedIdent) rightItm in
          SpecificInfixPrecedence ({reducePrecedence=prec; shiftPrecedence=Token printedIdent}, LayoutNode expr)
        | (UnaryMinusPrefix printedIdent, [(Nolabel, rightExpr)])
        | (UnaryNotPrefix printedIdent, [(Nolabel, rightExpr)]) ->
          let prec = Custom "prec_unary" in
          let rightItm = self#unparseResolvedRule (
            self#ensureContainingRule ~withPrecedence:prec ~reducesAfterRight:rightExpr ()
          ) in
          let expr = label ~space:true (atom printedIdent) rightItm in
          SpecificInfixPrecedence ({reducePrecedence=prec; shiftPrecedence=Token printedIdent}, LayoutNode expr)
        (* Will need to be rendered in self#expression as (~-) x y z. *)
        | (_, _) ->
        (* This case will happen when there is something like

             Bar.createElement a::1 b::2 [] [@bla] [@JSX]

           At this point the bla will be stripped (because it's a visible
           attribute) but the JSX will still be there.
         *)

        (* this case also happens when we have something like:
         * List.map((a) => a + 1, numbers);
         * We got two "List.map" as Pexp_ident & a list of arguments:
         * [`(a) => a + 1`; `numbers`]
         *
         * Another possible case is:
         * describe("App", () =>
         *   test("math", () =>
         *     Expect.expect(1 + 2) |> toBe(3)));
         *)
<<<<<<< HEAD
        let (lastLabel, lastArg) = List.nth ls (List.length ls - 1) in
        (* FIXME: something is fishy here *)
        let _syntheticApplicationLocation =
          {e.pexp_loc with loc_end = lastArg.pexp_loc.loc_end} in
        FunctionApplication
          (self#formatFunAppl ~jsxAttrs ~args:ls ~applicationExpr:x ~funExpr:e ())
=======
        let uncurried = try Hashtbl.find uncurriedTable x.pexp_loc with | Not_found -> false in
        FunctionApplication (self#formatFunAppl ~uncurried ~jsxAttrs ~args:ls ~applicationExpr:x ~funExpr:e ())
>>>>>>> 9f9ac392
      )
    )
    | Pexp_construct (li, Some eo) when not (is_simple_construct (view_expr x)) -> (
        match view_expr x with
        (* TODO: Explicit arity *)
        | `normal ->
            let arityIsClear = isArityClear arityAttrs in
            FunctionApplication [self#constructor_expression ~arityIsClear stdAttrs (self#longident_loc li) eo]
        | _ -> assert false
      )
    | Pexp_variant (l, Some eo) ->
        if arityAttrs != [] then
          raise (NotPossible "Should never see embedded attributes on poly variant")
        else
          FunctionApplication [self#constructor_expression ~polyVariant:true ~arityIsClear:true stdAttrs (atom ("`" ^ l)) eo]
    (* TODO: Should protect this identifier *)
    | Pexp_setinstvar (s, rightExpr) ->
      let rightItm = self#unparseResolvedRule (
        self#ensureContainingRule ~withPrecedence:(Token updateToken) ~reducesAfterRight:rightExpr ()
      ) in
      let expr = label ~space:true (makeList ~postSpace:true [(protectIdentifier s.txt); atom updateToken]) rightItm in
      SpecificInfixPrecedence ({reducePrecedence=(Token updateToken); shiftPrecedence=(Token updateToken)}, LayoutNode expr)
    | Pexp_setfield (leftExpr, li, rightExpr) ->
      let rightItm = self#unparseResolvedRule (
        self#ensureContainingRule ~withPrecedence:(Token updateToken) ~reducesAfterRight:rightExpr ()
      ) in
      let leftItm =
        label
          (makeList [self#simple_enough_to_be_lhs_dot_send leftExpr; atom "."])
          (self#longident_loc li) in
      let expr = label ~space:true (makeList ~postSpace:true [leftItm; atom updateToken]) rightItm in
      SpecificInfixPrecedence ({reducePrecedence=(Token updateToken); shiftPrecedence=(Token updateToken)}, LayoutNode expr)
    | Pexp_match (e, l) when detectTernary l != None -> (
      match detectTernary l with
      | None -> raise (Invalid_argument "Impossible")
      | Some (tt, ff) ->
        let ifTrue = self#unparseExpr tt in
        let testItm = self#unparseResolvedRule (
          self#ensureExpression e ~reducesOnToken:(Token "?")
        ) in
        let ifFalse = self#unparseResolvedRule (
          self#ensureContainingRule ~withPrecedence:(Token ":") ~reducesAfterRight:ff ()
        ) in
        let withQuestion =
          source_map ~loc:e.pexp_loc
            (makeList ~postSpace:true [testItm; atom "?"])
        in
        let trueFalseBranches =
          makeList ~inline:(true, true) ~break:IfNeed ~sep:(Sep ":") ~postSpace:true ~preSpace:true [ifTrue; ifFalse]
        in
        let expr = label ~space:true withQuestion trueFalseBranches in
        SpecificInfixPrecedence ({reducePrecedence=Token ":"; shiftPrecedence=Token "?"}, LayoutNode expr)
      )
    | _ -> (
      match self#expression_requiring_parens_in_infix x with
      | Some e -> PotentiallyLowPrecedence e
      | None -> raise (Invalid_argument "No match for unparsing expression")
    )

  (*
     It's not enough to only check if precedence of an infix left/right is
     greater than the infix itself. We also should likely pay attention to
     left/right associativity. So how do we render the minimum number of
     parenthesis?

     The intuition is that sequential right associative operators will
     naturally build up deep trees on the right side (left builds up left-deep
     trees). So by default, we add parens to model the tree structure that
     we're rendering except when the parser will *naturally* parse the tree
     structure that the parens assert.

     Sequential identical infix operators:
     ------------------------------------
     So if we see a nested infix operator of precedence Y, as one side of
     another infix operator that has the same precedence (Y), that is S
     associative on the S side of the function application, we don't need to
     wrap in parens. In more detail:

     -Add parens around infix binary function application
       Exception 1: Unless we are a left-assoc operator of precedence X in the left branch of an operator w/ precedence X.
       Exception 2: Unless we are a right-assoc operator of precedence X in the right branch of an operator w/ precedence X.
       Exception 3: Unless we are a _any_-assoc X operator in the _any_ branch of an Y operator where X has greater precedence than Y.

     Note that the exceptions do not specify any special cases for mixing
     left/right associativity. Precedence is what determines necessity of
     parens for operators with non-identical precedences. Associativity
     only determines necessity of parens for identically precedented operators.

     PLUS is left assoc:
     - So this one *shouldn't* expand into two consecutive infix +:


            [Pexp_apply]
              /      \
         first +   [Pexp_apply]
                      /   \
                  second + third


     - This one *should*:

                    [Pexp_apply]
                      /      \
           [  Pexp_apply  ] + third
              /     \
           first +  second



     COLONCOLON is right assoc, so
     - This one *should* expand into two consecutive infix ::  :

            [Pexp_apply]
              /      \
         first ::   [Pexp_apply]
                      /   \
                  second :: third


     - This one *shouldn't*:

                    [Pexp_apply]
                      /      \
           [  Pexp_apply  ] :: third
              /     \
           first ::  second




     Sequential differing infix operators:
     ------------------------------------

     Neither of the following require paren grouping because of rule 3.


            [Pexp_apply]
              /      \
         first  +  [Pexp_apply]
                      /   \
                  second * third


                    [Pexp_apply]
                      /      \
            [Pexp_apply  +  third
              /     \
           first *  second

      The previous has nothing to do with the fact that + and * have the same
      associativity. Exception 3 applies to the following where :: is right assoc
      and + is left. + has higher precedence than ::

      - so parens aren't required to group + when it is in a branch of a
        lower precedence ::

            [Pexp_apply]
              /      \
         first ::   [Pexp_apply]
                      /   \
                  second + third


      - Whereas there is no Exception that applies in this case (Exception 3
        doesn't apply) so parens are required around the :: in this case.

                    [Pexp_apply]
                      /      \
           [  Pexp_apply  ] + third
              /     \
           first ::  second

  *)

  method classExpressionToFormattedApplicationItems = function
    | { pcl_desc = Pcl_apply (ce, l) } ->
      [label (self#simple_class_expr ce) (self#label_x_expression_params l)]
    | x -> [self#class_expr x]


  (**
        How JSX is formatted/wrapped. We want the attributes to wrap independently
        of children.

        <xxx
          attr1=blah
          attr2=foo>
          child
          child
          child
        </x>

      +-------------------------------+
      |  left   right (list of attrs) |
      |   / \   /   \                 |
      |   <tag                        |
      |     attr1=blah                |
      |     attr2=foo                 |
      +-------------------------------+
       |
       |
       |
       |      left       right  list of children with
       |   /       \    /  \     open,close = > </tag>
       |  +---------+
       +--|         |    >
          +---------+

          </tag>           *)
  method formatJSXComponent componentName args =
    let rec processArguments arguments processedAttrs children =
      match arguments with
      | (Labelled "children", {pexp_desc = Pexp_construct (_, None)}) :: tail ->
        processArguments tail processedAttrs None
      | (Labelled "children", {pexp_desc = Pexp_construct ({txt = Lident"::"}, Some {pexp_desc = Pexp_tuple components} )}) :: tail ->
        processArguments tail processedAttrs (self#formatChildren components [])
      | (Labelled "children", expr) :: tail ->
          let childLayout = self#simplifyUnparseExpr expr in
          let dotdotdotChild = makeList ~break:Layout.Never [atom "..."; childLayout] in
          processArguments tail processedAttrs (Some [dotdotdotChild])
      | (Optional lbl, expression) :: tail ->
        let nextAttr =
          match expression.pexp_desc with
          | Pexp_ident ident when isPunnedJsxArg lbl ident ->
              makeList ~break:Layout.Never [atom "?"; atom lbl]
          | _ ->
              label (makeList ~break:Layout.Never [atom lbl; atom "=?"]) (self#simplifyUnparseExpr expression) in
        processArguments tail (nextAttr :: processedAttrs) children

      | (Labelled lbl, expression) :: tail ->
         let nextAttr =
           match expression.pexp_desc with
           | Pexp_ident ident when isPunnedJsxArg lbl ident -> atom lbl
           | Pexp_apply ({pexp_desc=Pexp_ident loc}, l) when isJSXComponent loc l ->
               label (atom (lbl ^ "="))
                     (makeList ~break:IfNeed ~wrap:("{", "}") [(self#simplifyUnparseExpr expression)])
           | Pexp_record _
           | Pexp_construct _
           | Pexp_array _
           | Pexp_tuple _
           | Pexp_match _
           | Pexp_extension _
           | Pexp_fun _
           | Pexp_apply _ -> label (makeList [atom lbl; atom "="]) (self#simplifyUnparseExpr expression)
           | _ -> makeList ([atom lbl; atom "="; self#simplifyUnparseExpr expression])
         in
         processArguments tail (nextAttr :: processedAttrs) children
      | [] -> (processedAttrs, children)
      | _ :: tail -> processArguments tail processedAttrs children
    in
    let (reversedAttributes, children) = processArguments args [] None in
    match children with
    | None ->
      makeList
        ~break:IfNeed
        ~wrap:("<" ^ componentName, "/>")
        ~pad:(true, true)
        ~inline:(false, false)
        ~postSpace:true
        (List.rev reversedAttributes)
    | Some renderedChildren ->
      let openTagAndAttrs =
        match reversedAttributes with
        | [] -> (atom ("<" ^ componentName ^ ">"))
        | revAttrHd::revAttrTl ->
          let finalAttrList = (List.rev (makeList ~break:Layout.Never [revAttrHd; atom ">"] :: revAttrTl)) in
          let renderedAttrList = (makeList ~inline:(true, true) ~break:IfNeed ~pad:(false, false) ~preSpace:true finalAttrList) in
          label
            ~space:true
            (atom ("<" ^ componentName))
            renderedAttrList
      in
      label
        openTagAndAttrs
        (makeList
          ~wrap:("", "</" ^ componentName ^ ">")
          ~inline:(true, false)
          ~break:IfNeed
          ~pad:(true, true)
          ~postSpace:true
          renderedChildren)


  (* Creates a list of simple module expressions corresponding to module
     expression or functor application. *)
  method moduleExpressionToFormattedApplicationItems x =
    let rec extract_apps args = function
      | { pmod_desc = Pmod_apply (me1, me2) } ->
        let arg = source_map ~loc:me2.pmod_loc (self#simple_module_expr me2) in
        extract_apps (arg :: args) me1
      | me ->
        let head = source_map ~loc:me.pmod_loc (self#module_expr me) in
        if args = [] then head else label head (makeTup args)
    in
    extract_apps [] x

  (*

     Watch out, if you see something like below (sixteenTuple getting put on a
     newline), yet a paren-wrapped list wouldn't have had an extra newlin, you
     might need to wrap the single token (sixteenTuple) in [ensureSingleTokenSticksToLabel].
     let (
        axx,
        oxx,
        pxx
      ):
        sixteenTuple = echoTuple (
        0,
        0,
        0
      );
  *)

  method formatSimplePatternBinding labelOpener layoutPattern typeConstraint appTerms =
    let letPattern = label ~break:`Never ~space:true (atom labelOpener) layoutPattern in
    let upUntilEqual =
      match typeConstraint with
        | None -> letPattern
        | Some tc -> formatTypeConstraint letPattern tc
    in
    let includingEqual = makeList ~postSpace:true [upUntilEqual; atom "="] in
    formatAttachmentApplication applicationFinalWrapping (Some (true, includingEqual)) appTerms

  (* Only formats a type annotation for a value binding. *)
  method formatSimpleSignatureBinding labelOpener bindingPattern typeConstraint =
    let letPattern = (label ~space:true (atom labelOpener) bindingPattern) in
    (formatTypeConstraint letPattern typeConstraint)


  (*
     The [bindingLabel] is either the function name (if let binding) or first
     arg (if lambda).

     For defining layout of the following form:

         lbl one
             two
             constraint => {
           ...
         }

     If using "=" as the arrow, can also be used for:

         met private
             myMethod
             constraint = fun ...

   *)
  method wrapCurriedFunctionBinding
         ?attachTo
         ~arrow
         ?(sweet=false)
         prefixText
         bindingLabel
         patternList
         returnedAppTerms =
    let allPatterns = bindingLabel::patternList in
    let partitioning = curriedFunctionFinalWrapping allPatterns in
    let everythingButReturnVal = match settings.returnStyle with
        (*
         Because align_closing is set to false, you get:

         (Brackets[] inserted to show boundaries between open/close of pattern list)
         let[firstThing
             secondThing
             thirdThing]

         It only wraps to indent four by coincidence: If the "opening" token was
         longer, you'd get:

         letReallyLong[firstThing
                       secondThing
                       thirdThing]

         For curried let bindings, we stick the arrow in the *last* pattern:
         let[firstThing
             secondThing
             thirdThing =>]

         But it could have just as easily been the "closing" token corresponding to
         "let". This works because we have [align_closing = false]. The benefit of
         shoving it in the last pattern, is that we can turn [align_closing = true]
         and still have the arrow stuck to the last pattern (which is usually what we
         want) (See modeTwo below).
      *)
      | ReturnValOnSameLine -> (
          match partitioning with
            | None when sweet ->
              makeList
                ~pad:(false, true)
                ~wrap:("", arrow)
                ~indent:(settings.space * settings.indentWrappedPatternArgs)
                ~postSpace:true
                ~inline:(true, true)
                ~break:IfNeed
                allPatterns
            | None ->
                (* We want the binding label to break *with* the arguments. Again,
                   there's no apparent way to add additional indenting for the
                   args with this setting. *)

                (**
                   Formats lambdas by treating the first pattern as the
                   "bindingLabel" which is kind of strange in some cases (when
                   you only have one arg that wraps)...

                      echoTheEchoer (
                        fun (
                              a,
                              p
                            ) => (
                          a,
                          b
                        )

                   But it makes sense in others (where you have multiple args):

                      echoTheEchoer (
                        fun (
                              a,
                              p
                            )
                            mySecondArg
                            myThirdArg => (
                          a,
                          b
                        )

                   Try any other convention for wrapping that first arg and it
                   won't look as balanced when adding multiple args.

                *)
              makeList
                ~pad:(true, true)
                ~wrap:(prefixText, arrow)
                ~indent:(settings.space * settings.indentWrappedPatternArgs)
                ~postSpace:true
                ~inline:(true, true)
                ~break:IfNeed
                allPatterns
            | Some (attachedList, wrappedListy) ->
                (* To get *only* the final argument to "break", while not
                   necessarily breaking the prior arguments, we dock everything
                   but the last item to a created label *)
              label
                ~space:true
                (
                  makeList
                    ~pad:(true, true)
                    ~wrap:(prefixText, arrow)
                    ~indent:(settings.space * settings.indentWrappedPatternArgs)
                    ~postSpace:true
                    ~inline:(true, true)
                    ~break:IfNeed
                    attachedList
                )
                wrappedListy
        )
    in

    let everythingButAppTerms = match attachTo with
      | None -> everythingButReturnVal
      | Some toThis -> label ~space:true toThis everythingButReturnVal
    in
    formatAttachmentApplication
      applicationFinalWrapping
      (Some (true, everythingButAppTerms))
      returnedAppTerms

  method leadingCurriedAbstractTypes x =
    let rec argsAndReturn xx =
      match xx.pexp_desc with
        | Pexp_newtype (str,e) ->
            let (nextArgs, return) = argsAndReturn e in
            (str::nextArgs, return)
        | _ -> ([], xx.pexp_desc)
    in argsAndReturn x

  method curriedConstructorPatternsAndReturnVal cl =
    let rec argsAndReturn args = function
      | { pcl_desc = Pcl_fun (label, eo, p, e); pcl_attributes = [] } ->
        let arg = source_map ~loc:p.ppat_loc (self#label_exp label eo p) in
        argsAndReturn (arg :: args) e
      | xx ->
        if args = [] then (None, xx) else (Some (makeTup (List.rev args)), xx)
    in
    argsAndReturn [] cl



  (*
    Returns the arguments list (if any, that occur before the =>), and the
    final expression (that is either returned from the function (after =>) or
    that is bound to the value (if there are no arguments, and this is just a
    let pattern binding)).
  *)
  method curriedPatternsAndReturnVal x =
    let uncurried = try Hashtbl.find uncurriedTable x.pexp_loc with | Not_found -> false in
    let rec extract_args xx =
      if xx.pexp_attributes <> [] then
        ([], xx)
      else match xx.pexp_desc with
        (* label * expression option * pattern * expression *)
        | Pexp_fun (l, eo, p, e) ->
          let args, ret = extract_args e in
          (`Value (l,eo,p) :: args, ret)
        | Pexp_newtype (newtype,e) ->
          let args, ret = extract_args e in
          (`Type newtype :: args, ret)
        | Pexp_constraint _ -> ([], xx)
        | _ -> ([], xx)
    in
    let prepare_arg = function
      | `Value (l,eo,p) -> source_map ~loc:p.ppat_loc (self#label_exp l eo p)
      | `Type nt -> atom ("type " ^ nt)
    in
    match extract_args x with
    | ([], ret) -> ([], ret)
    | ([`Value (Nolabel, None, p) ], ret) when is_unit_pattern p && uncurried ->
        ( [atom "(.)"], ret)
    | ([`Value (Nolabel, None, p) as arg], ret) when (is_unit_pattern p || is_ident_pattern p) && not(uncurried) ->
      ([prepare_arg arg], ret)
    | (args, ret) ->
        if uncurried then
          ([makeTup ~uncurried:true (List.map prepare_arg args)], ret)
        else
          ([makeTup (List.map prepare_arg args)], ret)

  (* Returns the (curriedModule, returnStructure) for a functor *)
  method curriedFunctorPatternsAndReturnStruct = function
    (* string loc * module_type option * module_expr *)
    | { pmod_desc = Pmod_functor(s, mt, me2) } ->
        let firstOne =
          match mt with
            | None -> atom "()"
            | Some mt' -> formatTypeConstraint (atom s.txt) (self#module_type mt')
        in
        let (functorArgsRecurse, returnStructure) = (self#curriedFunctorPatternsAndReturnStruct me2) in
        (firstOne::functorArgsRecurse, returnStructure)
    | me -> ([], me)

  method isRenderableAsPolymorphicAbstractTypes
         typeVars
         polyType
         leadingAbstractVars
         nonVarifiedType =
      same_ast_modulo_varification_and_extensions polyType nonVarifiedType &&
      for_all2' string_equal typeVars leadingAbstractVars
  (* Reinterpret this as a pattern constraint since we don't currently have a
     way to disambiguate. There is currently a way to disambiguate a parsing
     from Ppat_constraint vs.  Pexp_constraint. Currently (and consistent with
     OCaml standard parser):

       let (x: typ) = blah;
         Becomes Ppat_constraint
       let x:poly . type = blah;
         Becomes Ppat_constraint
       let x:typ = blah;
         Becomes Pexp_constraint(ghost)
       let x = (blah:typ);
         Becomes Pexp_constraint(ghost)

     How are double constraints represented?
     let (x:typ) = (blah:typ);
     If currently both constraints are parsed into a single Pexp_constraint,
     then something must be lost, and how could you fail type checking on:
     let x:int = (10:string) ?? Answer: It probably parses into a nested
     Pexp_constraint.

     Proposal:

       let (x: typ) = blah;
         Becomes Ppat_constraint   (still)
       let x:poly . type = blah;
         Becomes Ppat_constraint   (still)
       let x:typ = blah;
         Becomes Ppat_constraint
       let x = blah:typ;
         Becomes Pexp_constraint


     Reasoning: Allows parsing of any of the currently valid ML forms, but
     combines the two most similar into one form. The only lossyness is the
     unnecessary parens, which there is already precedence for dropping in
     expressions. In the existing approach, preserving a paren-constrained
     expression is *impossible* because it becomes pretty printed as
     let x:t =.... In the proposal, it is not impossible - it is only
     impossible to preserve unnecessary parenthesis around the let binding.

     The one downside is that integrating with existing code that uses [let x =
     (blah:typ)] in standard OCaml will be parsed as a Pexp_constraint. There
     might be some lossiness (beyond parens) that occurs in the original OCaml
     parser.
  *)

  method locallyAbstractPolymorphicFunctionBinding prefixText layoutPattern funWithNewTypes absVars bodyType =
    let appTerms = self#unparseExprApplicationItems funWithNewTypes in
    let locallyAbstractTypes = (List.map atom absVars) in
    let typeLayout =
      source_map ~loc:bodyType.ptyp_loc (self#core_type bodyType)
    in
    let polyType =
      label
        ~space:true
        (* TODO: This isn't a correct use of sep! It ruins how
         * comments are interleaved. *)
        (makeList [makeList ~sep:(Sep " ") (atom "type"::locallyAbstractTypes); atom "."])
        typeLayout
      in
    self#formatSimplePatternBinding
      prefixText
      layoutPattern
      (Some polyType)
      appTerms

  (**
      Intelligently switches between:
      Curried function binding w/ constraint on return expr:
         lbl patt
             pattAux
             arg
             :constraint => {
           ...
         }

      Constrained:
         lbl patt
             pattAux...
             :constraint = {
           ...
         }
   *)
  method wrappedBinding prefixText ~arrow pattern patternAux expr =
    let (argsList, return) = self#curriedPatternsAndReturnVal expr in
    let patternList = match patternAux with
      | [] -> pattern
      | _::_ -> makeList ~postSpace:true ~inline:(true, true) ~break:IfNeed (pattern::patternAux)
    in
    match (argsList, return.pexp_desc) with
      | ([], Pexp_constraint (e, ct)) ->
          let typeLayout = source_map ~loc:ct.ptyp_loc (self#core_type ct) in
          let appTerms = self#unparseExprApplicationItems e in
          self#formatSimplePatternBinding prefixText patternList (Some typeLayout) appTerms
      | ([], _) ->
          (* simple let binding, e.g. `let number = 5` *)
          (* let f = (. a, b) => a + b; *)
          let appTerms = self#unparseExprApplicationItems expr  in
          self#formatSimplePatternBinding prefixText patternList None appTerms
      | (_::_, _) ->
          let (argsWithConstraint, actualReturn) = self#normalizeFunctionArgsConstraint argsList return in
          let fauxArgs =
            List.concat [patternAux; argsWithConstraint] in
          let returnedAppTerms = self#unparseExprApplicationItems actualReturn in
           (* Attaches the `=` to `f` to recreate javascript function syntax in
            * let f = (a, b) => a + b; *)
          let lbl = makeList ~sep:(Sep " ") ~break:Layout.Never [pattern; atom "="] in
          self#wrapCurriedFunctionBinding prefixText ~arrow lbl fauxArgs returnedAppTerms

  (* Similar to the above method. *)
  method wrappedClassBinding prefixText pattern patternAux expr =
    let (args, return) = self#curriedConstructorPatternsAndReturnVal expr in
    let patternList =
      match patternAux with
        | [] -> pattern
        | _::_ -> makeList ~postSpace:true ~inline:(true, true) ~break:IfNeed (pattern::patternAux)
    in
    match (args, return.pcl_desc) with
      | (None, Pcl_constraint (e, ct)) ->
          let typeLayout = source_map ~loc:ct.pcty_loc (self#class_constructor_type ct) in
          self#formatSimplePatternBinding prefixText patternList (Some typeLayout)
            (self#classExpressionToFormattedApplicationItems e, None)
      | (None, _) ->
          self#formatSimplePatternBinding prefixText patternList None
            (self#classExpressionToFormattedApplicationItems expr, None)
      | (Some args, _) ->
          let (argsWithConstraint, actualReturn) =
            self#normalizeConstructorArgsConstraint [args] return in
          let fauxArgs =
            List.concat [patternAux; argsWithConstraint] in
          self#wrapCurriedFunctionBinding prefixText ~arrow:"=" pattern fauxArgs
            (self#classExpressionToFormattedApplicationItems actualReturn, None)

  method binding prefixText x = (* TODO: print attributes *)
    let body = match x.pvb_pat.ppat_desc with
      | (Ppat_var {txt}) ->
        self#wrappedBinding prefixText ~arrow:"=>"
          (source_map ~loc:x.pvb_pat.ppat_loc (self#simple_pattern x.pvb_pat))
          [] x.pvb_expr
      (*
         Ppat_constraint is used in bindings of the form

            let (inParenVar:typ) = ...

         And in the case of let bindings for explicitly polymorphic type
         annotations (see parser for more details).

         See reason_parser.mly for explanation of how we encode the two primary
         forms of explicit polymorphic annotations in the parse tree, and how
         we must recover them here.
       *)
      | (Ppat_constraint(p, ty)) -> (
          (* Locally abstract forall types are *seriously* mangled by the parsing
             stage, and we have to be very smart about how to recover it.

              let df_locallyAbstractFuncAnnotated:
                type a b.
                  a =>
                  b =>
                  (inputEchoRecord a, inputEchoRecord b) =
                fun (input: a) (input2: b) => (
                  {inputIs: input},
                  {inputIs: input2}
                );

             becomes:

               let df_locallyAbstractFuncAnnotatedTwo:
                 'a 'b .
                 'a => 'b => (inputEchoRecord 'a, inputEchoRecord 'b)
                =
                 fun (type a) (type b) => (
                   fun (input: a) (input2: b) => ({inputIs: input}, {inputIs:input2}):
                     a => b => (inputEchoRecord a, inputEchoRecord b)
                 );
          *)
          let layoutPattern =
            source_map ~loc:x.pvb_pat.ppat_loc (self#simple_pattern p)
          in
          let leadingAbsTypesAndExpr = self#leadingCurriedAbstractTypes x.pvb_expr in
          match (p.ppat_desc, ty.ptyp_desc, leadingAbsTypesAndExpr) with
            | (Ppat_var s,
               Ptyp_poly (typeVars, varifiedPolyType),
               (_::_ as absVars, Pexp_constraint(funWithNewTypes, nonVarifiedExprType)))
              when self#isRenderableAsPolymorphicAbstractTypes
                  typeVars
                  (* If even artificially varified - don't know until returns*)
                  varifiedPolyType
                  absVars
                  nonVarifiedExprType ->
              (*
                 We assume was the case whenever we see this pattern in the
                 AST, it was because the parser parsed the polymorphic locally
                 abstract type sugar.

                 Ppat_var..Ptyp_poly...Pexp_constraint:

                    let x: 'a 'b . 'a => 'b => 'b =
                      fun (type a) (type b) =>
                         (fun aVal bVal => bVal : a => b => b);

                 We need to be careful not to accidentally detect similar
                 forms, that cannot be printed as sugar.

                    let x: 'a 'b . 'a => 'b => 'b =
                      fun (type a) (type b) =>
                         (fun aVal bVal => bVal : int => int => int);

                 Should *NOT* be formatted as:

                    let x: type a b. int => int => int = fun aVal bVal => bVal;

                 The helper function
                 [same_ast_modulo_varification_and_extensions] was created to
                 help compare the varified constraint pattern body, and the
                 non-varified expression constraint type.

                 The second requirement that we check before assuming that the
                 sugar form is correct, is to make sure the list of type vars
                 corresponds to a leading prefix of the Pexp_newtype variables.
              *)
              self#locallyAbstractPolymorphicFunctionBinding
                prefixText
                layoutPattern
                funWithNewTypes
                absVars
                nonVarifiedExprType
            | _ ->
              let typeLayout = source_map ~loc:ty.ptyp_loc (self#core_type ty) in
              let appTerms = self#unparseExprApplicationItems x.pvb_expr in
              self#formatSimplePatternBinding
                prefixText
                layoutPattern
                (Some typeLayout)
                appTerms
        )
      | _ ->
        let layoutPattern =
          source_map ~loc:x.pvb_pat.ppat_loc (self#pattern x.pvb_pat)
        in
        let appTerms = self#unparseExprApplicationItems x.pvb_expr in
        self#formatSimplePatternBinding prefixText layoutPattern None appTerms
    in
    self#attach_std_item_attrs x.pvb_attributes
      (source_map ~loc:x.pvb_loc body)

  (* Ensures that the constraint is formatted properly for sake of function
     binding (formatted without arrows)
     let x y z : no_unguarded_arrows_allowed_here => ret;
   *)
  method normalizeFunctionArgsConstraint argsList return =
    match return.pexp_desc with
      | Pexp_constraint (e, ct) ->
        let typeLayout =
          source_map ~loc:ct.ptyp_loc
            (self#non_arrowed_non_simple_core_type ct)
        in
        (argsList@[formatJustTheTypeConstraint typeLayout], e)
      | _ -> (argsList, return)

  method normalizeConstructorArgsConstraint argsList return =
    match return.pcl_desc with
      | Pcl_constraint (e, ct) when return.pcl_attributes = [] ->
        let typeLayout =
          source_map ~loc:ct.pcty_loc
            (self#non_arrowed_class_constructor_type ct)
        in
        (argsList@[formatJustTheTypeConstraint typeLayout], e)
      | _ -> (argsList, return)

  method bindingsLocationRange l =
    let len = List.length l in
    let fstLoc = (List.nth l 0).pvb_loc in
    let lstLoc = (List.nth l (len - 1)).pvb_loc in
    {
      loc_start = fstLoc.loc_start;
      loc_end = lstLoc.loc_end;
      loc_ghost = false
    }

  method bindings ?extension (rf, l) =
    let first, rest = match l with
      | [] -> raise (NotPossible "no bindings supplied")
      | x :: xs -> x, xs
    in
    let label = add_extension_sugar "let" extension in
    let label = match rf with
      | Nonrecursive -> label
      | Recursive -> label ^ " rec"
    in
    let first = self#binding label first in
    match rest with
    | [] -> first
    | _ ->
      makeList
        ~postSpace:true
        ~break:Always
        ~indent:0
        ~inline:(true, true)
        (first :: List.map (self#binding "and") rest)

  method letList expr =
    match (expr.pexp_attributes, expr.pexp_desc) with
      | ([], Pexp_let (rf, l, e)) ->
        (* For "letList" bindings, the start/end isn't as simple as with
         * module value bindings. For "let lists", the sequences were formed
         * within braces {}. The parser relocates the first let binding to the
         * first brace. *)
         let bindingsLayout = self#bindings (rf, l) in
         let bindingsLoc = self#bindingsLocationRange l in
         (source_map ~loc:bindingsLoc bindingsLayout :: self#letList e)
      | ([], Pexp_open (ovf, lid, e))
          (* Add this when check to make sure these are handled as regular "simple expressions" *)
          when not (self#isSeriesOfOpensFollowedByNonSequencyExpression expr) ->
        let overrideStr = match ovf with | Override -> "!" | Fresh -> "" in
        let openLayout = label ~space:true
          (atom ("open" ^ overrideStr))
          (self#longident_loc lid)
        in
        (* Just like the bindings, have to synthesize a location since the
         * Pexp location is parsed (potentially) beginning with the open
         * brace {} in the let sequence. *)
        (source_map ~loc:lid.loc openLayout :: self#letList e)
      | ([], Pexp_letmodule (s, me, e)) ->
          let prefixText = "module" in
          let bindingName = atom ~loc:s.loc s.txt in
          let moduleExpr = me in
          let letModuleLayout =
            (self#let_module_binding prefixText bindingName moduleExpr) in
          let letModuleLoc = {
            loc_start = s.loc.loc_start;
            loc_end = me.pmod_loc.loc_end;
            loc_ghost = false
          } in
          (* Just like the bindings, have to synthesize a location since the
           * Pexp location is parsed (potentially) beginning with the open
           * brace {} in the let sequence. *)
           (source_map ~loc:letModuleLoc letModuleLayout :: self#letList e)
      | ([], Pexp_letexception (extensionConstructor, expr)) ->
          let exc = self#exception_declaration extensionConstructor in
          exc::(self#letList expr)
      | ([], Pexp_sequence (({pexp_desc=Pexp_sequence _ }) as e1, e2))
      | ([], Pexp_sequence (({pexp_desc=Pexp_let _      }) as e1, e2))
      | ([], Pexp_sequence (({pexp_desc=Pexp_open _     }) as e1, e2))
      | ([], Pexp_sequence (({pexp_desc=Pexp_letmodule _}) as e1, e2))
      | ([], Pexp_sequence (e1, e2)) ->
          let e1Layout = match expression_not_immediate_extension_sugar e1 with
            | Some (extension, expr) ->
              self#attach_std_item_attrs ~extension [] (self#unparseExpr expr)
            | None ->self#unparseExpr e1
          in
          (* It's kind of difficult to synthesize a location here in the case
           * where this is the first expression in the braces. We could consider
           * deeply inspecting the leftmost token/term in the expression. *)
          (source_map ~loc:e1.pexp_loc e1Layout :: self#letList e2)
      | _ ->
        match expression_not_immediate_extension_sugar expr with
        | Some (extension, {pexp_attributes = []; pexp_desc = Pexp_let (rf, l, e)}) ->
          let bindingsLayout = self#bindings ~extension (rf, l) in
          let bindingsLoc = self#bindingsLocationRange l in
          (source_map ~loc:bindingsLoc bindingsLayout :: self#letList e)
        | Some (extension, expr) ->
          [self#attach_std_item_attrs ~extension [] (self#unparseExpr expr)]
        | None ->
          (* Should really do something to prevent infinite loops here. Never
             allowing a top level call into letList to recurse back to
             self#unparseExpr- top level calls into letList *must* be one of the
             special forms above whereas lower level recursive calls may be of
             any form. *)
          [source_map ~loc:expr.pexp_loc (self#unparseExpr expr)]

  method constructor_expression ?(polyVariant=false) ~arityIsClear stdAttrs ctor eo =
    let (implicit_arity, arguments) =
      match eo.pexp_desc with
      | Pexp_construct ( {txt= Lident "()"},_) ->
          (* `foo() is a polymorphic variant that contains a single unit construct as expression
           * This requires special formatting: `foo(()) -> `foo() *)
          (false, atom "()")
      (* special printing: MyConstructor(()) -> MyConstructor() *)
      | Pexp_tuple l when is_single_unit_construct l ->
          (false, atom "()")
      | Pexp_tuple l when polyVariant == true ->
          (false, self#unparseSequence ~wrap:("(", ")") ~construct:`Tuple l)
      | Pexp_tuple l ->
        (* There is no ambiguity when the number of tuple components is 1.
             We don't need put implicit_arity in that case *)
        (match l with
        | exprList when isSingleArgParenApplication exprList ->
            (false, self#singleArgParenApplication exprList)
        | exprList ->
            (not arityIsClear, makeTup (List.map self#unparseConstraintExpr l)))
      | _ when isSingleArgParenApplication [eo] ->
          (false, self#singleArgParenApplication [eo])
      | _ -> (false, makeTup [self#unparseConstraintExpr eo])
    in
    let arguments = source_map ~loc:eo.pexp_loc arguments in
    let construction =
      label ctor (if isSequencey arguments
                  then arguments
                  else (ensureSingleTokenSticksToLabel arguments))
    in
    let attrs =
      if implicit_arity && (not polyVariant) then
        ({txt="implicit_arity"; loc=eo.pexp_loc}, PStr []) :: stdAttrs
      else
        stdAttrs
    in
    match attrs with
      | [] -> construction
      | _::_ -> formatAttributed construction (self#attributes attrs)

  (* TODOATTRIBUTES: Handle stdAttrs here (merge with implicit_arity) *)
  method constructor_pattern ?(polyVariant=false) ~arityIsClear ctor po =
    let (implicit_arity, arguments) =
      match po.ppat_desc with
      | Ppat_tuple l ->
        (* There is no ambiguity when the number of tuple components is 1.
             We don't need put implicit_arity in that case *)
        (List.length l > 1 && not arityIsClear, l)
      | _ -> (false, [po])
    in
    let space, arguments = match arguments with
      | [x] when is_direct_pattern x -> (true, self#simple_pattern x)
      | xs when isSingleArgParenPattern xs -> (false, self#singleArgParenPattern xs)
      (* Optimize the case when it's a variant holding a shot variable - avoid trailing*)
      | [{ppat_desc=Ppat_constant (Pconst_string (s, None))} as x]
      | [{ppat_desc=Ppat_construct (({txt=Lident s}), None)} as x]
      | [{ppat_desc=Ppat_var ({txt = s})} as x]
        when Reason_heuristics.singleTokenPatternOmmitTrail s ->
        let layout = makeTup ~trailComma:false [self#pattern x] in
        (false, source_map ~loc:po.ppat_loc layout)
      | [{ppat_desc=Ppat_any} as x]
      | [{ppat_desc=Ppat_constant (Pconst_char _)} as x]
      | [{ppat_desc=Ppat_constant (Pconst_integer _)} as x] ->
        let layout = makeTup ~trailComma:false [self#pattern x] in
        (false, source_map ~loc:po.ppat_loc layout)
      | xs ->
        let layout = makeTup (List.map self#pattern xs) in
        (false, source_map ~loc:po.ppat_loc layout)
    in
    let construction = label ~space ctor arguments in
    if implicit_arity && (not polyVariant) then
      formatAttributed construction
        (self#attributes [({txt="implicit_arity"; loc=po.ppat_loc}, PStr [])])
    else
      construction

  (*
   * Provides special printing for constructor arguments:
   * iff there's one argument & they have some kind of wrapping,
   * they're wrapping need to 'hug' the surrounding parens.
   * Example:
   *  switch x {
   *  | Some({
   *      a,
   *      b,
   *    }) => ()
   *  }
   *
   *  Notice how ({ and }) hug.
   *  This applies for records, arrays, tuples & lists.
   *  Also see `isSingleArgParenPattern` to determine if this kind of wrapping applies.
   *)
  method singleArgParenPattern = function
    | [{ppat_desc = Ppat_record (l, closed); ppat_loc = loc}] ->
      source_map ~loc (self#patternRecord ~wrap:("(", ")") l closed)
    | [{ppat_desc = Ppat_array l; ppat_loc = loc}] ->
      source_map ~loc (self#patternArray ~wrap:("(", ")") l)
    | [{ppat_desc = Ppat_tuple l; ppat_loc = loc}] ->
      source_map ~loc (self#patternTuple ~wrap:("(", ")") l)
    | [{ppat_desc = Ppat_construct (({txt=Lident "::"}), po); ppat_loc} as listPattern]  ->
      source_map ~loc:ppat_loc (self#patternList ~wrap:("(", ")")  listPattern)
    | _ -> assert false

  method patternArray ?(wrap=("","")) l =
    let (left, right) = wrap in
    let wrap = (left ^ "[|", "|]" ^ right) in
    makeList ~wrap ~break:IfNeed ~postSpace:true ~sep:commaTrail (List.map self#pattern l)

  method patternTuple ?(wrap=("","")) l =
    let (left, right) = wrap in
    let wrap = (left ^ "(", ")" ^ right) in
    makeList ~wrap ~sep:commaTrail ~postSpace:true ~break:IfNeed (List.map self#constrained_pattern l)

  method patternRecord ?(wrap=("","")) l closed =
    let longident_x_pattern (li, p) =
      match (li, p.ppat_desc) with
        | ({txt = ident}, Ppat_var {txt}) when Longident.last ident = txt ->
          (* record field punning when destructuring. {x: x, y: y} becomes {x, y} *)
          (* works with module prefix too: {MyModule.x: x, y: y} becomes {MyModule.x, y} *)
            self#longident_loc li
        | ({txt = ident},
           Ppat_alias ({ppat_desc = (Ppat_var {txt = ident2}) }, {txt = aliasIdent}))
           when Longident.last ident = ident2 ->
          (* record field punning when destructuring with renaming. {state: state as prevState} becomes {state as prevState *)
          (* works with module prefix too: {ReasonReact.state: state as prevState} becomes {ReasonReact.state as prevState *)
            makeList ~sep:(Sep " ") [self#longident_loc li; atom "as"; atom aliasIdent]
        | _ ->
            label ~space:true (makeList [self#longident_loc li; atom ":"]) (self#pattern p)
    in
    let rows = (List.map longident_x_pattern l)@(
      match closed with
        | Closed -> []
        | _ -> [atom "_"]
    ) in
    let (left, right) = wrap in
    let wrap = (left ^ "{", "}" ^ right) in
    makeList
      ~wrap
      ~break:IfNeed
      ~sep:commaTrail
      ~postSpace:true
      rows

  method patternFunction ?extension loc l =
    let estimatedFunLocation = {
        loc_start = loc.loc_start;
        loc_end = {loc.loc_start with pos_cnum = loc.loc_start.Lexing.pos_cnum + 3};
        loc_ghost = false;
    } in
    makeList
      ~postSpace:true
      ~break:IfNeed
      ~inline:(true, true)
      ~pad:(false, false)
      ((atom ~loc:estimatedFunLocation (add_extension_sugar "fun" extension)) :: (self#case_list l))

  method parenthesized_expr ?break expr =
    let result = self#unparseExpr expr in
    match expr.pexp_attributes, expr.pexp_desc with
    | [], (Pexp_tuple _ | Pexp_construct ({txt=Lident "()"}, None)) -> result
    | _ -> makeList ~wrap:("(",")") ?break [self#unparseExpr expr]

  (* Expressions requiring parens, in most contexts such as separated by infix *)
  method expression_requiring_parens_in_infix x =
    let {stdAttrs} = partitionAttributes x.pexp_attributes in
    assert (stdAttrs == []);
    let extension, x = expression_immediate_extension_sugar x in
    match x.pexp_desc with
      (* The only reason Pexp_fun must also be wrapped in parens when under
         pipe, is that its => token will be confused with the match token.
         Simple expression will also invoke `#reset`. *)
      | Pexp_function _ when pipe || semi -> None (* Would be rendered as simplest_expression  *)
      | Pexp_function l -> Some (self#patternFunction ?extension x.pexp_loc l)
      | _ ->
        (* The Pexp_function cases above don't use location because comment printing
          breaks for them. *)
        let itm = match x.pexp_desc with
          | Pexp_fun _
          | Pexp_newtype _ ->
            (* let uncurried =  *)
            let (args, ret) = self#curriedPatternsAndReturnVal x in
            ( match args with
              | [] -> raise (NotPossible ("no arrow args in unparse "))
              | firstArg::tl ->
                (* Suboptimal printing of parens:

                      something >>= fun x => x + 1;

                   Will be printed as:

                      something >>= (fun x => x + 1);

                   Because the arrow has lower precedence than >>=, but it wasn't
                   needed because

                      (something >>= fun x) => x + 1;

                   Is not a valid parse. Parens around the `=>` weren't needed to
                   prevent reducing instead of shifting. To optimize this part, we need
                   a much deeper encoding of the parse rules to print parens only when
                   needed, testing which rules will be reduced. It really should be
                   integrated deeply with Menhir.

                   One question is, if it's this difficult to describe when parens are
                   needed, should we even print them with the minimum amount?  We can
                   instead model everything as "infix" with ranked precedences.  *)
                let retValUnparsed = self#unparseExprApplicationItems ret in
                Some (self#wrapCurriedFunctionBinding
                        ~sweet:(extension = None)
                        (add_extension_sugar "fun" extension)
                        ~arrow:"=>" firstArg tl retValUnparsed)
            )
          | Pexp_try (e, l) ->
            let estimatedBracePoint = {
              loc_start = e.pexp_loc.loc_end;
              loc_end = x.pexp_loc.loc_end;
              loc_ghost = false;
            }
            in
            let cases = (self#case_list ~allowUnguardedSequenceBodies:true l) in
            let switchWith = label ~space:true
                (atom (add_extension_sugar "try" extension))
                (self#parenthesized_expr ~break:IfNeed e)
            in
            Some (
              label
                ~space:true
                switchWith
                (source_map ~loc:estimatedBracePoint
                   (makeList ~indent:settings.trySwitchIndent ~wrap:("{", "}")
                      ~break:Always_rec ~postSpace:true cases))
            )
          (* These should have already been handled and we should never havgotten this far. *)
          | Pexp_setinstvar (s, e) -> raise (Invalid_argument "Cannot handle setinstvar here - call unparseExpr")
          | Pexp_setfield (_, _, _) -> raise (Invalid_argument "Cannot handle setfield here - call unparseExpr")
          | Pexp_apply (e, l) -> raise (Invalid_argument "Cannot handle apply here - call unparseExpr")
          | Pexp_match (e, l) ->
             let estimatedBracePoint = {
               loc_start = e.pexp_loc.loc_end;
               loc_end = x.pexp_loc.loc_end;
               loc_ghost = false;
             }
             in
             let cases = (self#case_list ~allowUnguardedSequenceBodies:true l) in
             let switchWith =
               label ~space:true (atom (add_extension_sugar "switch" extension))
                 (self#parenthesized_expr ~break:IfNeed e)
             in
             let lbl =
               label
                 ~space:true
                 switchWith
                 (source_map ~loc:estimatedBracePoint
                    (makeList ~indent:settings.trySwitchIndent ~wrap:("{", "}")
                       ~break:Always_rec ~postSpace:true cases))
             in
             Some lbl
          | Pexp_ifthenelse (e1, e2, eo) ->
            let (blocks, finalExpression) = sequentialIfBlocks eo in
            let rec singleExpression exp =
              match exp.pexp_desc with
              | Pexp_ident _ -> true
              | Pexp_constant _ -> true
              | Pexp_construct (_, arg) ->
                (match arg with
                | None -> true
                | Some x -> singleExpression x)
              | _ -> false
            in
            let singleLineIf =
              (singleExpression e1) &&
              (singleExpression e2) &&
              (match eo with
               | Some expr -> singleExpression expr
               | None -> true
              )
            in
            let makeLetSequence =
              if singleLineIf then
                makeLetSequenceSingleLine
              else
                makeLetSequence
            in
            let rec sequence soFar remaining = (
              match (remaining, finalExpression) with
                | ([], None) -> soFar
                | ([], Some e) ->
                  let soFarWithElseAppended = makeList ~postSpace:true [soFar; atom "else"] in
                  label ~space:true soFarWithElseAppended
                    (source_map ~loc:e.pexp_loc (makeLetSequence (self#letList e)))
                | (hd::tl, _) ->
                  let (e1, e2) = hd in
                  let soFarWithElseIfAppended =
                    label
                      ~space:true
                      (makeList ~postSpace:true [soFar; atom "else if"])
                      (makeList ~wrap:("(",")") [self#unparseExpr e1])
                  in
                  let nextSoFar =
                    label ~space:true soFarWithElseIfAppended
                      (source_map ~loc:e2.pexp_loc (makeLetSequence (self#letList e2)))
                  in
                  sequence nextSoFar tl
            ) in
            let init =
              let if_ = atom (add_extension_sugar "if" extension) in
              let cond = self#parenthesized_expr e1 in
              label ~space:true
                (source_map ~loc:e1.pexp_loc (label ~space:true if_ cond))
                (source_map ~loc:e2.pexp_loc (makeLetSequence (self#letList e2)))
            in
            Some (sequence init blocks)
          | Pexp_while (e1, e2) ->
            let lbl =
              let while_ = atom (add_extension_sugar "while" extension) in
              let cond = self#parenthesized_expr e1 in
              label ~space:true
                (label ~space:true while_ cond)
                (source_map ~loc:e2.pexp_loc (makeLetSequence (self#letList e2)))
            in
            Some lbl
          | Pexp_for (s, e1, e2, df, e3) ->
            (*
             *  for longIdentifier in
             *      (longInit expr) to
             *      (longEnd expr) {
             *    print_int longIdentifier;
             *  };
             *)
            let identifierIn = (makeList ~postSpace:true [self#pattern s; atom "in";]) in
            let dockedToFor = makeList
                ~break:IfNeed
                ~postSpace:true
                ~inline:(true, true)
                ~wrap:("(",")")
                [
                  identifierIn;
                  makeList ~postSpace:true [self#unparseExpr e1; self#direction_flag df];
                  (self#unparseExpr e2);
                ]
            in
            let upToBody = makeList ~inline:(true, true) ~postSpace:true
                [atom (add_extension_sugar "for" extension); dockedToFor]
            in
            Some (label ~space:true upToBody
                    (source_map ~loc:e3.pexp_loc (makeLetSequence (self#letList e3))))
          | Pexp_new li ->
            Some (label ~space:true (atom "new") (self#longident_class_or_type_loc li))
          | Pexp_assert e ->
            Some (
              label ~space:true
                (atom "assert")
                (self#reset#simplifyUnparseExpr e);
            )
          | Pexp_lazy e ->
              Some (label ~space:true (atom "lazy") (self#simplifyUnparseExpr e))
          | Pexp_poly _ ->
            failwith (
              "This version of the pretty printer assumes it is impossible to " ^
              "construct a Pexp_poly outside of a method definition - yet it sees one."
            )
          | _ -> None
        in
        match itm with
          | None -> None
          | Some i -> Some (source_map ~loc:x.pexp_loc i)

  method potentiallyConstrainedExpr x =
    match x.pexp_desc with
      | Pexp_constraint (e, ct) ->
          formatTypeConstraint (self#unparseExpr e) (self#core_type ct)
      | _ -> self#unparseExpr x


  (*
   * Because the rule BANG simple_expr was given %prec below_DOT_AND_SHARP,
   * !x.y.z will parse as !(x.y.z) and not (!x).y.z.
   *
   *     !x.y.z == !((x.y).z)
   *     !x#y#z == !((x#y)#z)
   *
   * So the intuition is: In general, any simple expression can exist to the
   * left of a `.`, except `BANG simple_expr`, which has special precedence,
   * and must be guarded in this one case.
   *
   * TODO: Instead of special casing this here, we should continue to extend
   * unparseExpr to also unparse simple expressions, (by encoding the
   * rules precedence below_DOT_AND_SHARP).
   *
   * TODO:
   *  Some would even have the prefix application be parsed with lower
   *  precedence function *application*. In the case of !, where ! means not,
   *  it makes a lot of sense because (!identifier)(arg) would be meaningless.
   *
   *  !callTheFunction(1, 2, 3)(andEvenCurriedArgs)
   *
   * Only problem is that it could then not appear anywhere simple expressions
   * would appear.
   *
   * We could make a special case for ! followed by one simple expression, and
   * consider the result simple.
   *
   * Alternatively, we can figure out a way to not require simple expressions
   * in the most common locations such as if/while tests. This is really hard
   * (impossible w/ grammars Menhir supports?)
   *
   * if ! myFunc argOne argTwo {
   *
   * } else {
   *
   * };
   *
   *)
  method simple_enough_to_be_lhs_dot_send x = match x.pexp_desc with
    | (Pexp_apply (eFun, _)) -> (
        match printedStringAndFixityExpr eFun with
        | AlmostSimplePrefix _ ->
          source_map ~loc:x.pexp_loc
            (formatPrecedence (self#simplifyUnparseExpr x))
        | UnaryPlusPrefix _
        | UnaryMinusPrefix _
        | UnaryNotPrefix _
        | UnaryPostfix _
        | Infix _ -> self#simplifyUnparseExpr x
        | Normal ->
          if x.pexp_attributes = [] then
            (* `let a = foo().bar` instead of `let a = (foo()).bar *)
            (* same for foo()##bar, foo()#=bar, etc. *)
            self#unparseExpr x
          else
            self#simplifyUnparseExpr x
      )
    | _ -> self#simplifyUnparseExpr x

  method unparseRecord
    ?wrap:((lwrap, rwrap)=("", ""))
    ?withStringKeys:(withStringKeys=false)
    ?allowPunning:(allowPunning=true)
    ?forceBreak:(forceBreak=false)
    l eo =
    (* forceBreak is a ref which can be set to always break the record rows.
     * Example, when we have a row which contains a nested record,
     * this ref can be set to true from inside the printing of that row,
     * which forces breaks for the outer record structure. *)
    let forceBreak = ref forceBreak in
    let quote = (atom "\"") in
    let maybeQuoteFirstElem fst rest =
        if withStringKeys then (match fst.txt with
          | Lident s -> quote::(atom s)::quote::rest
          | Ldot _  | Lapply _ -> assert false
          )
        else
          (self#longident_loc fst)::rest
    in
    let makeRow (li, e) shouldPun =
      let totalRowLoc = {
        loc_start = li.Asttypes.loc.loc_start;
        loc_end = e.pexp_loc.loc_end;
        loc_ghost = false;
      } in
      let theRow = match (e.pexp_desc, shouldPun, allowPunning) with
        (* record value punning. Turns {foo: foo, bar: 1} into {foo, bar: 1} *)
        (* also turns {Foo.bar: bar, baz: 1} into {Foo.bar, baz: 1} *)
        (* don't turn {bar: Foo.bar, baz: 1} into {bar, baz: 1}, naturally *)
        | (Pexp_ident {txt = Lident value}, true, true) when Longident.last li.txt = value ->
          makeList (maybeQuoteFirstElem li [])

          (* Force breaks for nested records or bs obj sugar
           * Example:
           *  let person = {name: {first: "Bob", last: "Zhmith"}, age: 32};
           * is a lot less readable than
           *  let person = {
           *   "name": {
           *     "first": "Bob",
           *     "last": "Zhmith"
           *   },
           *  "age": 32
           *  };
           *)
        | (Pexp_record (recordRows, optionalGadt), _, _) ->
            forceBreak := true;
            let keyWithColon = makeList (maybeQuoteFirstElem li [atom ":"]) in
            let value = self#unparseRecord ~forceBreak: true recordRows optionalGadt in
            label ~space:true keyWithColon value
        | (Pexp_extension (s, p), _, _) when s.txt = "bs.obj" ->
            forceBreak := true;
            let keyWithColon = makeList (maybeQuoteFirstElem li [atom ":"]) in
            let value = self#formatBsObjExtensionSugar ~forceBreak:true p in
            label ~space:true keyWithColon value
        | (Pexp_object classStructure, _, _) ->
            forceBreak := true;
            let keyWithColon = makeList (maybeQuoteFirstElem li [atom ":"]) in
            let value = self#classStructure ~forceBreak:true classStructure in
            label ~space:true keyWithColon value
        | _ ->
          let (argsList, return) = self#curriedPatternsAndReturnVal e in
          match argsList with
          | [] ->
            let appTerms = self#unparseExprApplicationItems e in
            let upToColon = makeList (maybeQuoteFirstElem li [atom ":"]) in
            formatAttachmentApplication applicationFinalWrapping (Some (true, upToColon)) appTerms
          | firstArg :: tl ->
            let upToColon = makeList (maybeQuoteFirstElem li [atom ":"]) in
            let returnedAppTerms = self#unparseExprApplicationItems return in
            self#wrapCurriedFunctionBinding
              ~sweet:true ~attachTo:upToColon "fun" ~arrow:"=>"
              firstArg tl returnedAppTerms
      in source_map ~loc:totalRowLoc theRow
    in
    let rec getRows l =
      match l with
        | [] -> []
        | hd::[] -> [makeRow hd true]
        | hd::hd2::tl -> (makeRow hd true)::(getRows (hd2::tl))
    in

    let allRows = match eo with
      | None -> (
        match l with
          (* No punning (or comma) for records with only a single field. It's ambiguous with an expression in a scope *)
          (* See comment in parser.mly for lbl_expr_list_with_at_least_one_non_punned_field *)
          | [hd] -> [makeRow hd false]
          | _ -> getRows l
        )
      | Some withRecord ->
        let firstRow = (
          (* Unclear why "sugar_expr" was special cased hre. *)
          let appTerms = self#unparseExprApplicationItems withRecord in
          formatAttachmentApplication applicationFinalWrapping (Some (false, (atom "..."))) appTerms
        ) in
        source_map ~loc:withRecord.pexp_loc firstRow :: getRows l
    in
    makeList
      ~wrap:(lwrap ^ "{" ,"}" ^ rwrap)
      ~break:(if !forceBreak then Layout.Always else Layout.IfNeed)
      ~sep:commaTrail
      ~postSpace:true
      allRows

  method isSeriesOfOpensFollowedByNonSequencyExpression expr =
    match (expr.pexp_attributes, expr.pexp_desc) with
        | ([], Pexp_let (rf, l, e)) -> false
        | ([], Pexp_sequence _) -> false
        | ([], Pexp_letmodule (s, me, e)) -> false
        | ([], Pexp_open (ovf, lid, e)) ->
          ovf == Fresh && self#isSeriesOfOpensFollowedByNonSequencyExpression e
        | ([], Pexp_letexception _) -> false
        | _ -> true

  method unparseObject ?wrap:((lwrap,rwrap)=("", "")) ?(withStringKeys=false) l o =
    let core_field_type (s, attrs, ct) =
      let l = extractStdAttrs attrs in
      let row =
         let rowKey = if withStringKeys then
            (makeList ~wrap:("\"", "\"") [atom s])
          else (atom s)
          in
          label ~space:true
                (makeList ~break:Layout.Never [rowKey; (atom ":")])
                (self#core_type ct)
      in
      (match l with
       | [] -> row
       | _::_ ->
         makeList
           ~postSpace:true
           ~break:IfNeed
           ~inline:(true, true)
           [self#attributes attrs; row])
    in
    let rows = List.map core_field_type l in
    let openness = match o with
      | Closed -> atom "."
      | Open -> atom ".."
    in
    (* if an object has more than 2 rows, always break for readability *)
    let rows_layout = makeList
        ~inline:(true, true) ~postSpace:true ~sep:(Sep ",") rows
        ~break:(if List.length rows >= 2
                then Layout.Always_rec
                else Layout.IfNeed)
    in
    makeList
      ~break:Layout.IfNeed
      ~preSpace:(List.length rows > 0)
      ~wrap:(lwrap ^ "{", "}" ^ rwrap)
      (openness::[rows_layout])

  method unparseSequence ?wrap:(wrap=("", "")) ~construct l =
    match construct with
    | `ES6List ->
      let seq, ext = (match List.rev l with
        | ext :: seq_rev -> (List.rev seq_rev, ext)
        | [] -> assert false) in
      makeES6List ~wrap (List.map self#unparseExpr seq) (self#unparseExpr ext)
    | _ ->
      let (left, right) = wrap in
      let (xf, (leftDelim, rightDelim)) = (match construct with
        | `List -> (self#unparseExpr, ("[", "]"))
        | `Array -> (self#unparseExpr, ("[|", "|]"))
        | `Tuple -> (self#potentiallyConstrainedExpr, ("(", ")"))
        | `ES6List -> assert false)
      in
      let wrap = (left ^ leftDelim, rightDelim ^ right) in
      makeList
        ~wrap
        ~sep:commaTrail
        ~break:IfNeed
        ~postSpace:true
        (List.map xf l)


  method formatBsObjExtensionSugar ?wrap:(wrap=("", "")) ?(forceBreak=false) payload =
    match payload with
    | PStr [itm] -> (
      match itm with
      | {pstr_desc = Pstr_eval ({ pexp_desc = Pexp_record (l, eo) }, []) } ->
        self#unparseRecord ~forceBreak ~wrap ~withStringKeys:true ~allowPunning:false l eo
      | {pstr_desc = Pstr_eval ({ pexp_desc = Pexp_extension ({txt = "bs.obj"}, payload) }, []) } ->
        (* some folks write `[%bs.obj [%bs.obj {foo: bar}]]`. This looks improbable but
          it happens often if you use the sugared version: `[%bs.obj {"foo": bar}]`.
          We're gonna be lenient here and treat it as if they wanted to just write
          `{"foo": bar}`. BuckleScript does the same relaxation when parsing bs.obj
        *)
        self#formatBsObjExtensionSugar ~wrap ~forceBreak payload
      | _ -> raise (Invalid_argument "bs.obj only accepts a record. You've passed something else"))
    | _ -> assert false

  method simplest_expression x =
    let {stdAttrs; jsxAttrs} = partitionAttributes x.pexp_attributes in
    if stdAttrs <> [] then
      None
    else
      let item =
        match x.pexp_desc with
        (* The only reason Pexp_fun must also be wrapped in parens is that its =>
           token will be confused with the match token. *)
        | Pexp_fun _ when pipe || semi -> Some (self#reset#simplifyUnparseExpr x)
        | Pexp_function l when pipe || semi -> Some (formatPrecedence ~loc:x.pexp_loc (self#reset#patternFunction x.pexp_loc l))
        | Pexp_apply (e, l) -> (
          match self#simple_get_application x with
          (* If it's the simple form of application. *)
          | Some simpleGet -> Some simpleGet
          | None -> None
        )
        | Pexp_object cs -> Some (self#classStructure cs)
        | Pexp_override l -> (* FIXME *)
          let string_x_expression (s, e) =
            label ~space:true (atom (s.txt ^ ":")) (self#unparseExpr e)
          in
          Some (
            makeList
              ~postSpace:true
              ~wrap:("{<", ">}")
              ~sep:(Sep ",")
              (List.map string_x_expression l)
          )
        | Pexp_construct _  when is_simple_construct (view_expr x) ->
            let hasJsxAttribute = jsxAttrs != [] in
            Some (
              match view_expr x with
              | `nil -> if hasJsxAttribute then atom "<> </>" else atom "[]"
              | `tuple -> atom "()"
              | `list xs -> (* LIST EXPRESSION *)
                if hasJsxAttribute then
                  let actualChildren =
                    match self#formatChildren xs [] with
                    | None -> []
                    | Some ch -> ch
                  in
                    makeList
                      ~break:IfNeed
                      ~inline:(false, false)
                      ~postSpace:true
                      ~wrap:("<>", "</>")
                      ~pad:(true, true)
                      actualChildren
                else
                  self#unparseSequence ~construct:`List xs
              | `cons xs ->
                  self#unparseSequence ~construct:`ES6List xs
              | `simple x -> self#longident x
              | _ -> assert false
            )
        | Pexp_ident li ->
            (* Lone identifiers shouldn't break when to the right of a label *)
            Some (ensureSingleTokenSticksToLabel (self#longident_loc li))
        | Pexp_constant c ->
            (* Constants shouldn't break when to the right of a label *)
            Some (ensureSingleTokenSticksToLabel (self#constant c))
        | Pexp_pack me ->
          Some (
            makeList
              ~break:IfNeed
              ~postSpace:true
              ~wrap:("(", ")")
              ~inline:(true, true)
              [atom "module"; self#module_expr me;]
          )
        | Pexp_tuple l ->
            (* TODO: These may be simple, non-simple, or type constrained
               non-simple expressions *)
          Some (self#unparseSequence ~construct:`Tuple l)
        | Pexp_constraint (e, ct) ->
          Some (
            makeList
              ~break:IfNeed
              ~wrap:("(", ")")
              [formatTypeConstraint (self#unparseExpr e) (self#core_type ct)]
          )
        | Pexp_coerce (e, cto1, ct) ->
            let optFormattedType = match cto1 with
              | None -> None
              | Some typ -> Some (self#core_type typ) in
            Some (
              makeList
                ~break:IfNeed
                ~wrap:("(", ")")
                [formatCoerce (self#unparseExpr e) optFormattedType (self#core_type ct)]
            )
        | Pexp_variant (l, None) ->
            Some (ensureSingleTokenSticksToLabel (atom ("`" ^ l)))
        | Pexp_record (l, eo) -> Some (self#unparseRecord l eo)
        | Pexp_array l ->
          Some (self#unparseSequence ~construct:`Array l)
        | Pexp_let _ | Pexp_sequence _
        | Pexp_letmodule _ | Pexp_letexception _ ->
          Some (makeLetSequence (self#letList x))
        | Pexp_extension e ->
          begin match expression_immediate_extension_sugar x with
            | (Some _, _) -> None
            | (None, _) ->
              match expression_extension_sugar x with
              | None -> Some (self#extension e)
              | Some (extension, x') ->
                match x'.pexp_desc with
                | Pexp_let _ ->
                  Some (makeLetSequence (self#letList x))
                | Pexp_function l when (pipe || semi) ->
                  Some (formatPrecedence ~loc:x.pexp_loc
                          (self#reset#patternFunction ~extension x'.pexp_loc l))
                | _ -> Some (self#extension e)
          end
        | Pexp_open (ovf, lid, e) ->
            if self#isSeriesOfOpensFollowedByNonSequencyExpression x then
              (*
               * Instead of printing:
               *   let result =  { open Fmt; strf(foo);}
               *
               * We format as:
               *   let result = Fmt.(strf(foo))
               *
               * (Also see https://github.com/facebook/Reason/issues/114)
               *)
              let expression = match e.pexp_desc with
                  | Pexp_record _ (* syntax sugar for M.{x:1} *)
                  | Pexp_tuple _ (* syntax sugar for M.(a, b) *)
                  | Pexp_object {pcstr_fields = []} (* syntax sugar for M.{} *)
                  | Pexp_construct ( {txt= Lident"::"},Some _) ->
                     self#simplifyUnparseExpr e (* syntax sugar for M.[x,y] *)
                  (* syntax sugar for the rest, wrap with parens to avoid ambiguity.
                   * E.g., avoid M.(M2.v) being printed as M.M2.v
                   *)
                  | _ -> makeList ~wrap:("(",")") ~break:IfNeed [self#unparseExpr e]
              in
              Some (label (label (self#longident_loc lid) (atom ("."))) expression)
          else
            Some (makeLetSequence (self#letList x))
        | Pexp_field (e, li) ->
          Some (label (makeList [self#simple_enough_to_be_lhs_dot_send e; atom "."]) (self#longident_loc li))
        | Pexp_send (e, s) ->
          let needparens = match e.pexp_desc with
            | Pexp_apply (ee, _) ->
              (match printedStringAndFixityExpr ee with
               | UnaryPostfix "^" -> true
               | _ -> false)
            | _ -> false
          in
          let lhs = self#simple_enough_to_be_lhs_dot_send e in
          let lhs = if needparens then makeList ~wrap:("(",")") [lhs] else lhs in
          Some (label (makeList [lhs; atom "#";]) (atom s))
        | _ -> None
      in
      match item with
      | None -> None
      | Some i -> Some (source_map ~loc:x.pexp_loc i)

  method formatChildren children processedRev =
    match children with
    | {pexp_desc = Pexp_constant constant} :: remaining ->
      self#formatChildren remaining (self#constant constant :: processedRev)
    | {pexp_desc = Pexp_construct ({txt = Lident "::"}, Some {pexp_desc = Pexp_tuple children} )} :: remaining ->
      self#formatChildren (remaining @ children) processedRev
    | {pexp_desc = Pexp_apply(expr, l); pexp_attributes} :: remaining ->
      self#formatChildren remaining (self#simplifyUnparseExpr (List.hd children) :: processedRev)
    | {pexp_desc = Pexp_ident li} :: remaining ->
      self#formatChildren remaining (self#longident_loc li :: processedRev)
    | {pexp_desc = Pexp_construct ({txt = Lident "[]"}, None)} :: remaining -> self#formatChildren remaining processedRev
    | head :: remaining -> self#formatChildren remaining (self#simplifyUnparseExpr head :: processedRev)
    | [] -> match processedRev with
        | [] -> None
        | _::_ -> Some (List.rev processedRev)

  method direction_flag = function
    | Upto -> atom "to"
    | Downto -> atom "downto"

  method payload ppxToken ppxId e =
    let wrap = ("[" ^ ppxToken ^ ppxId.txt, "]") in
    let wrap_prefix str (x,y) = (x^str, y) in
    let break = Layout.IfNeed in
    let pad = (true, false) in
    let postSpace = true in
    match e with
    | PStr [] -> atom ("[" ^ ppxToken  ^ ppxId.txt  ^ "]")
    | PStr [itm] -> makeList ~break ~wrap ~pad [self#structure_item itm]
    | PStr (_::_ as items) ->
      let rows = List.map self#structure_item items in
      makeList ~wrap ~break ~pad ~postSpace ~sep:(Layout.Sep ";") rows
    | PTyp x ->
      let wrap = wrap_prefix ":" wrap in
      makeList ~wrap ~break ~pad [self#core_type x]
    (* Signatures in attributes were added recently *)
    | PSig [] -> atom ("[" ^ ppxToken ^ ppxId.txt ^":]")
    | PSig [x] ->
      let wrap = wrap_prefix ":" wrap in
      makeList ~break ~wrap ~pad [self#signature_item x]
    | PSig items ->
      let wrap = wrap_prefix ":" wrap in
      let rows = List.map self#signature_item items in
      makeList ~wrap ~break ~pad ~postSpace ~sep:(Layout.Sep ";") rows
    | PPat (x, None) ->
      let wrap = wrap_prefix "?" wrap in
      makeList ~wrap ~break ~pad [self#pattern x]
    | PPat (x, Some e) ->
      let wrap = wrap_prefix "?" wrap in
      makeList ~wrap ~break ~pad ~postSpace [
        self#pattern x;
        label ~space:true (atom "when") (self#unparseExpr e)
      ]

  method extension (s, p) =
    match s.txt with
    (* We special case "bs.obj" for now to allow for a nicer interop with
     * BuckleScript. We might be able to generalize to any kind of record
     * looking thing with struct keys. *)
    | "bs.obj" -> self#formatBsObjExtensionSugar p
    | _ -> (self#payload "%" s p)

  method item_extension (s, e) = (self#payload "%%" s e)


  (* [@ ...] Simple attributes *)
  method attribute = function
    | { Location. txt = ("ocaml.doc" | "ocaml.text") },
      PStr [{ pstr_desc = Pstr_eval ({ pexp_desc = Pexp_constant (Pconst_string(text, None)); _ } , _);
              pstr_loc; _ }] ->
      let text = if text = "" then "/**/" else "/**" ^ text ^ "*/" in
      makeList ~inline:(true, true) ~postSpace:true ~preSpace:true ~indent:0 ~break:IfNeed [atom ~loc:pstr_loc text]
    | (s, e) -> self#payload "@" s e

  (* [@@ ... ] Attributes that occur after a major item in a structure/class *)
  method item_attribute = self#attribute

  (* [@@ ...] Attributes that occur not *after* an item in some structure/class/sig, but
     rather as their own standalone item. Note that syntactic distinction
     between item_attribute and floating_attribute is no longer necessary with
     Reason. Thank you semicolons. *)
  method floating_attribute = self#item_attribute

  method attributes l =
	    makeList ~break:IfNeed ~postSpace:true (List.map self#attribute l)

  method attach_std_attrs l toThis =
    let l = extractStdAttrs l in
    match l with
      | [] -> toThis
      | _::_ -> makeList ~postSpace:true [(self#attributes l); toThis]

  method attach_std_item_attrs ?(allowUncurry=true) ?extension l toThis =
    let l = (partitionAttributes ~allowUncurry l).stdAttrs in
    match extension, l with
    | None, [] -> toThis
    | _, _ ->
      let extension = match extension with
        | None -> []
        | Some id -> [atom ("%" ^ id.txt)]
      in
      makeList
        ~postSpace:true ~indent:0 ~break:Layout.Always ~inline:(true, true)
        (extension @ List.map self#item_attribute l @ [toThis])

  method exception_declaration ed =
    let pcd_name = ed.pext_name in
    let pcd_loc = ed.pext_loc in
    let pcd_attributes = [] in
    let exn_arg = match ed.pext_kind with
      | Pext_decl (args, type_opt) ->
          let pcd_args, pcd_res = args, type_opt in
          [self#type_variant_leaf_nobar {pcd_name; pcd_args; pcd_res; pcd_loc; pcd_attributes}]
      | Pext_rebind id ->
          [atom pcd_name.txt; atom "="; (self#longident_loc id)] in
    self#attach_std_item_attrs ed.pext_attributes
      (makeList ~postSpace:true ((atom "exception")::exn_arg))

  (*
    Note: that override doesn't appear in class_sig_field, but does occur in
    class/object expressions.
    TODO: TODOATTRIBUTES
   *)
  method method_sig_flags_for s = function
    | Virtual -> [atom "virtual"; atom s]
    | Concrete ->  [atom s]

  method value_type_flags_for s = function
    | (Virtual, Mutable) -> [atom "virtual"; atom "mutable"; atom s]
    | (Virtual, Immutable) -> [atom "virtual"; atom s]
    | (Concrete, Mutable) -> [atom "mutable"; atom s]
    | (Concrete, Immutable) -> [atom s]

  method class_sig_field x =
    match x.pctf_desc with
    | Pctf_inherit ct ->
      label ~space:true (atom "inherit") (self#class_constructor_type ct)
    | Pctf_val (s, mf, vf, ct) ->
      let valueFlags = self#value_type_flags_for (s ^ ":") (vf, mf) in
      label
        ~space:true
        (
          label ~space:true
            (atom "val")
            (makeList ~postSpace:true ~inline:(false, true) ~break:IfNeed valueFlags)
        )
        (self#core_type ct)
    | Pctf_method (s, pf, vf, ct) ->
      let methodFlags = self#method_sig_flags_for (s ^ ":") vf
      in
      let pubOrPrivate =
        match pf with
        | Private -> "pri"
        | Public -> "pub"
      in
      let m = label
        ~space:true
        (label ~space:true
            (atom pubOrPrivate)
            (makeList ~postSpace:true ~inline:(false, true) ~break:IfNeed methodFlags)
        )
        (self#core_type ct)
      in
      (self#attach_std_item_attrs x.pctf_attributes m)
    | Pctf_constraint (ct1, ct2) ->
      label
        ~space:true
        (atom "constraint")
        (label ~space:true
            (makeList ~postSpace:true [self#core_type ct1; atom "="])
            (self#core_type ct2)
        )
    | Pctf_attribute a -> self#floating_attribute a
    | Pctf_extension e -> self#item_extension e


  (* The type of something returned from a constructor. Formerly [class_signature]  *)
  method shouldDisplayClassInstTypeItem x = match x.pctf_desc with
    (*| Pctf_attribute (s, _) -> (not (s.txt = "ocaml.text") && not (s.txt = "ocaml.doc"))*)
    | _ -> true

  method shouldDisplaySigItem x = match x.psig_desc with
    (*| Psig_attribute (s, _) -> (not (s.txt = "ocaml.text") && not (s.txt = "ocaml.doc"))*)
    | _ -> true

  method shouldDisplayStructureItem x = match x.pstr_desc with
    (*| Pstr_attribute (s, _) -> (not (s.txt = "ocaml.text") && not (s.txt = "ocaml.doc"))*)
    | _ -> true

  (*
    [@@bs.val] [@@bs.module "react-dom"]                  (* formattedAttrs *)
    external render : reactElement => element => unit =   (* frstHalf *)
      "render";                                           (* sndHalf *)

    To improve the formatting with breaking & indentation:
      * consider the part before the '=' as a label
      * combine that label with '=' in a list
      * consider the part after the '=' as a list
      * combine both parts as a label
      * format the attributes with a ~postSpace:true (inline, inline) list
      * format everything together in a ~postSpace:true (inline, inline) list
        for nicer breaking
  *)
  method primitive_declaration vd =
    let lblBefore =
      label ~space:true
        (makeList ~postSpace:true [atom "external"; protectIdentifier vd.pval_name.txt; atom ":"])
        (self#core_type vd.pval_type)
    in
    let frstHalf = makeList ~postSpace:true [lblBefore; atom "="] in
    let sndHalf = makeSpacedBreakableInlineList (List.map self#constant_string vd.pval_prim) in
    let primDecl = label ~space:true frstHalf sndHalf in
    match vd.pval_attributes with
    | [] -> primDecl
    | attrs ->
        let attrs = List.map (fun x -> self#item_attribute x) attrs in
        let formattedAttrs = makeSpacedBreakableInlineList attrs in
        makeSpacedBreakableInlineList [formattedAttrs; primDecl]

  method class_instance_type x =
    let {stdAttrs} = partitionAttributes ~allowUncurry:false x.pcty_attributes in
    match x.pcty_desc with
    | Pcty_signature cs ->
      let {pcsig_self = ct; pcsig_fields = l} = cs in
      let instTypeFields = List.map self#class_sig_field l in
      let allItems = match ct.ptyp_desc with
        | Ptyp_any -> instTypeFields
        | _ ->
          label ~space:true (atom "as") (self#core_type ct) ::
          instTypeFields
      in
      self#attach_std_item_attrs ~allowUncurry:false x.pcty_attributes (
        makeList
          ~wrap:("{", "}")
          ~postSpace:true
          ~break:Layout.Always_rec
          ~sep:(Sep ";")
          allItems
      )
    | Pcty_constr (li, l) ->
      self#attach_std_attrs x.pcty_attributes (
        match l with
        | [] -> self#longident_loc li
        | _::_ ->
          label
            (self#longident_loc li)
            (makeList ~wrap:("(", ")") ~sep:commaTrail (List.map self#core_type l))
      )
    | Pcty_extension e ->
      self#attach_std_item_attrs x.pcty_attributes (self#extension e)
    | Pcty_arrow _ -> failwith "class_instance_type should not be printed with Pcty_arrow"

  method class_declaration_list l =
    let class_declaration ?(class_keyword=false)
        ({pci_params=ls; pci_name={txt}; pci_virt; pci_expr={pcl_desc}; pci_loc} as x) =
      let (firstToken, pattern, patternAux) = self#class_opening class_keyword txt pci_virt ls in
      let classBinding = self#wrappedClassBinding firstToken pattern patternAux x.pci_expr in
      source_map ~loc:pci_loc
        (self#attach_std_item_attrs x.pci_attributes classBinding)
    in
    (match l with
      | [] -> raise (NotPossible "Class definitions will have at least one item.")
      | x::rest ->
        makeNonIndentedBreakingList (
          class_declaration ~class_keyword:true x ::
          List.map class_declaration rest
        )
    )
  (* For use with [class type a = class_instance_type]. Class type
     declarations/definitions declare the types of instances generated by class
     constructors.
     We have to call self#class_instance_type because self#class_constructor_type
     would add a "new" before the type.
     TODO: TODOATTRIBUTES:
  *)
  method class_type_declaration_list l =
    let class_type_declaration kwd ({pci_params=ls;pci_name={txt};pci_attributes} as x) =
      let opener = match x.pci_virt with
        | Virtual -> kwd ^ " " ^ "virtual"
        | Concrete -> kwd
      in

      let upToName =
        if ls == [] then
          label ~space:true (atom opener) (atom txt)
        else
          label
            ~space:true
            (label ~space:true (atom opener) (atom txt))
            (self#class_params_def ls)
      in
      let includingEqual = makeList ~postSpace:true [upToName; atom "="] in
      self#attach_std_item_attrs pci_attributes @@
      label ~space:true includingEqual (self#class_instance_type x.pci_expr)
    in
    match l with
    | [] -> failwith "Should not call class_type_declaration with no classes"
    | [x] -> class_type_declaration "class type" x
    | x :: xs ->
      makeList
        ~break:Always_rec
        ~indent:0
        ~inline:(true, true)
        (
          (class_type_declaration "class type" x)::
          List.map (class_type_declaration "and") xs
        )

  (*
     Formerly the [class_type]
     Notice how class_constructor_type doesn't have any type attributes -
     class_instance_type does.
     TODO: Divide into class_constructor_types that allow arrows and ones
     that don't.
   *)
  method class_constructor_type x =
    match x.pcty_desc with
    | Pcty_arrow (l, co, cl) ->
      let rec allArrowSegments acc = function
        | { pcty_desc = Pcty_arrow (l, ct1, ct2); } ->
            allArrowSegments (self#type_with_label (l, ct1, false) :: acc) ct2
        (* This "new" is unfortunate. See reason_parser.mly for details. *)
        | xx -> (List.rev acc, self#class_constructor_type xx)
      in
      let (params, return) = allArrowSegments [] x in
      let normalized =
        makeList ~break:IfNeed
          ~sep:(Sep "=>")
          ~preSpace:true ~postSpace:true ~inline:(true, true)
        [makeCommaBreakableListSurround "(" ")" params; return]
      in
      source_map ~loc:x.pcty_loc normalized
    | _ ->
      (* Unfortunately, we have to have final components of a class_constructor_type
         be prefixed with the `new` keyword.  Hopefully this is temporary. *)
      self#class_instance_type x

  method non_arrowed_class_constructor_type x =
    match x.pcty_desc with
    | Pcty_arrow (l, co, cl) ->
      source_map ~loc:x.pcty_loc
        (formatPrecedence (self#class_constructor_type x))
    | _ -> self#class_instance_type x

  method class_field x =
    let itm =
      match x.pcf_desc with
      | Pcf_inherit (ovf, ce, so) ->
        let inheritText = ("inherit" ^ override ovf) in
        let inheritExp = self#class_expr ce in
        label
          ~space:true
          (atom inheritText)
          (
            match so with
            | None -> inheritExp;
            | Some s -> label ~space:true inheritExp (atom ("as " ^ s))
          )
      | Pcf_val (s, mf, Cfk_concrete (ovf, e)) ->
        let opening = match mf with
          | Mutable ->
            let mutableName = [atom "mutable"; atom s.txt] in
            label
              ~space:true
              (atom ("val" ^ override ovf))
              (makeList ~postSpace:true ~inline:(false, true) ~break:IfNeed mutableName)
          | Immutable -> label ~space:true (atom ("val" ^ override ovf)) (atom s.txt)
        in
        let valExprAndConstraint = match e.pexp_desc with
          | Pexp_constraint (ex, ct) ->
            let openingWithTypeConstraint = formatTypeConstraint opening (self#core_type ct) in
            label
              ~space:true
              (makeList ~postSpace:true [openingWithTypeConstraint; atom "="])
              (self#unparseExpr ex)
          | _ ->
            label ~space:true (makeList ~postSpace:true [opening; atom "="]) (self#unparseExpr e)
        in
        valExprAndConstraint
      | Pcf_val (s, mf, Cfk_virtual ct) ->
        let opening = match mf with
          | Mutable ->
            let mutableVirtualName = [atom "mutable"; atom "virtual"; atom s.txt] in
            let openingTokens =
              (makeList ~postSpace:true ~inline:(false, true) ~break:IfNeed mutableVirtualName) in
            label ~space:true (atom "val") openingTokens
          | Immutable ->
            let virtualName = [atom "virtual"; atom s.txt] in
            let openingTokens =
              (makeList ~postSpace:true ~inline:(false, true) ~break:IfNeed virtualName) in
            label ~space:true (atom "val") openingTokens
        in
        formatTypeConstraint opening (self#core_type ct)
      | Pcf_method (s, pf, Cfk_virtual ct) ->
        let opening = match pf with
          | Private ->
            let privateVirtualName = [atom "virtual"; atom s.txt] in
            let openingTokens =
              (makeList ~postSpace:true ~inline:(false, true) ~break:IfNeed privateVirtualName) in
            label ~space:true (atom "pri") openingTokens
          | Public ->
            let virtualName = [atom "virtual"; atom s.txt] in
            let openingTokens =
              (makeList ~postSpace:true ~inline:(false, true) ~break:IfNeed virtualName) in
            label ~space:true (atom "pub") openingTokens
        in
        formatTypeConstraint opening (self#core_type ct)
      | Pcf_method (s, pf, Cfk_concrete (ovf, e)) ->
        let methodText =
           let postFix = if ovf == Override then "!" else "" in
           (
           match pf with
           | Private -> "pri" ^ postFix
           | Public -> "pub" ^ postFix
           ) in
        (* Should refactor the binding logic so faking out the AST isn't needed,
           currently, it includes a ton of nuanced logic around recovering explicitly
           polymorphic type definitions, and that furthermore, that representation...
           Actually, let's do it.

           For some reason, concrete methods are only ever parsed as Pexp_poly.
           If there *is* no polymorphic function for the method, then the return
           value of the function is wrapped in a ghost Pexp_poly with [None] for
           the type vars.*)
        (match e.pexp_desc with
          | (Pexp_poly
              ({pexp_desc=Pexp_constraint (methodFunWithNewtypes, nonVarifiedExprType)},
                Some ({ptyp_desc=Ptyp_poly (typeVars, varifiedPolyType)})
              )
            ) when (
              let (leadingAbstractVars, nonVarified) =
                self#leadingCurriedAbstractTypes methodFunWithNewtypes in
              self#isRenderableAsPolymorphicAbstractTypes
                typeVars
                (* If even artificially varified. Don't know until this returns*)
                varifiedPolyType
                leadingAbstractVars
                nonVarifiedExprType
          ) ->
            let (leadingAbstractVars, nonVarified) =
              self#leadingCurriedAbstractTypes methodFunWithNewtypes in
            self#locallyAbstractPolymorphicFunctionBinding
              methodText
              (atom s.txt)
              methodFunWithNewtypes
              leadingAbstractVars
              nonVarifiedExprType
          | Pexp_poly (e, Some ct) ->
            self#formatSimplePatternBinding methodText (atom s.txt)
              (Some (source_map ~loc:ct.ptyp_loc (self#core_type ct)))
              (self#unparseExprApplicationItems e)
          (* This form means that there is no type constraint - it's a strange node name.*)
          | Pexp_poly (e, None) ->
            self#wrappedBinding methodText ~arrow:"=>" (atom s.txt) [] e
          | _ -> failwith "Concrete methods should only ever have Pexp_poly."
        )
      | Pcf_constraint (ct1, ct2) ->
        label
          ~space:true
          (atom "constraint")
          (
            makeList ~postSpace:true ~inline:(true, false) [
              makeList ~postSpace:true [self#core_type ct1; atom "="];
              self#core_type ct2
            ]
          )
      | Pcf_initializer e ->
        label
          ~space:true
          (atom "initializer")
          (self#simplifyUnparseExpr e)
      | Pcf_attribute a -> self#floating_attribute a
      | Pcf_extension e ->
        (* And don't forget, we still need to print post_item_attributes even for
           this case *)
        self#item_extension e
    in
    source_map ~loc:x.pcf_loc itm

  method class_self_pattern_and_structure {pcstr_self = p; pcstr_fields = l} =
    let fields = List.map self#class_field l in
    (* Recall that by default self is bound to "this" at parse time. You'd
       have to go out of your way to bind it to "_". *)
    match (p.ppat_attributes, p.ppat_desc) with
      | ([], Ppat_var ({loc; txt = "this"})) -> fields
      | _ ->
        let field = label ~space:true (atom "as") (self#pattern p) in
        source_map ~loc:p.ppat_loc field :: fields

  method simple_class_expr x =
    let {stdAttrs} = partitionAttributes x.pcl_attributes in
    if stdAttrs <> [] then
      formatSimpleAttributed
        (self#simple_class_expr {x with pcl_attributes=[]})
        (self#attributes stdAttrs)
    else
      let itm =
        match x.pcl_desc with
        | Pcl_constraint (ce, ct) ->
          formatTypeConstraint (self#class_expr ce) (self#class_constructor_type ct)
        (* In OCaml,
          - In the most recent version of OCaml, when in the top level of a
            module, let _ = ... is a PStr_eval.
          - When in a function, it is a Pexp_let PPat_any
          - When in class pre-member let bindings it is a Pcl_let PPat_any

           Reason normalizes all of these to be simple imperative expressions
           with trailing semicolons, *except* in the case of classes because it
           will likely introduce a conflict with some proposed syntaxes for
           objects.
        *)
        | Pcl_let _
        | Pcl_structure _ ->
          let rows = (self#classExprLetsAndRest x) in
          makeList ~wrap:("{", "}") ~inline:(true, false) ~postSpace:true ~break:Always_rec (List.map semiTerminated rows)
        | Pcl_extension e -> self#extension e
        | _ -> formatPrecedence (self#class_expr x)
     in source_map ~loc:x.pcl_loc itm

  method classExprLetsAndRest x =
    match x.pcl_desc with
      | Pcl_structure cs -> self#class_self_pattern_and_structure cs
      | Pcl_let (rf, l, ce) ->
        (* For "letList" bindings, the start/end isn't as simple as with
         * module value bindings. For "let lists", the sequences were formed
         * within braces {}. The parser relocates the first let binding to the
         * first brace. *)
        let binding =
          source_map ~loc:(self#bindingsLocationRange l)
            (self#bindings (rf, l))
        in
        (binding :: self#classExprLetsAndRest ce)
      | _ -> [self#class_expr x]

  method class_expr x =
    let {stdAttrs} = partitionAttributes x.pcl_attributes in
    (* We cannot handle the attributes here. Must handle them in each item *)
    if stdAttrs <> [] then
      (* Do not need a "simple" attributes precedence wrapper. *)
      formatAttributed
        (self#simple_class_expr {x with pcl_attributes=[]})
        (self#attributes stdAttrs)
    else
      match x.pcl_desc with
      | Pcl_fun _ ->
        (match self#curriedConstructorPatternsAndReturnVal x with
         | None, _ ->
           (* x just matched Pcl_fun, there is at least one parameter *)
           assert false
         | Some args, e ->
           label ~space:true
             (makeList ~postSpace:true
                [label ~space:true (atom "fun") args; atom "=>"])
             (self#class_expr e))
      | Pcl_apply (ce, l) ->
        formatAttachmentApplication applicationFinalWrapping None
         (self#classExpressionToFormattedApplicationItems x, None)
      | Pcl_constr (li, []) ->
        label ~space:true (atom "class") (self#longident_loc li)
      | Pcl_constr (li, l) ->
        label
          (makeList ~postSpace:true [atom "class"; self#longident_loc li])
          (makeTup (List.map self#non_arrowed_non_simple_core_type l))
      | Pcl_constraint _
      | Pcl_extension _
      | Pcl_let _
      | Pcl_structure _ -> self#simple_class_expr x;

  method classStructure ?(forceBreak=false) ?(wrap=("", "")) cs =
    let (left, right) = wrap in
    makeList
      ~sep:(Layout.Sep ";")
      ~wrap:(left ^ "{", "}" ^ right)
      ~break:(if forceBreak then Layout.Always else Layout.IfNeed)
      ~postSpace:true
      ~inline:(true, false)
      (self#class_self_pattern_and_structure cs)

  method signature signatureItems =
    let signatureItems = List.filter self#shouldDisplaySigItem signatureItems in
    if List.length signatureItems == 0 then
      atom ""
    else
      let signatureItems = List.filter self#shouldDisplaySigItem signatureItems in
      let first = List.nth signatureItems 0 in
      let last = List.nth signatureItems (List.length signatureItems - 1) in
      let loc_start = first.psig_loc.loc_start in
      let loc_end = last.psig_loc.loc_end in
      source_map ~loc:{loc_start; loc_end; loc_ghost=false}
        (makeList
           ~newlinesAboveComments:1
           ~newlinesAboveItems:1
           ~newlinesAboveDocComments:1
           ~postSpace:true
           ~break:Layout.Always_rec
           ~indent:0
           ~inline:(true, false)
           ~sep:(SepFinal (";", ";"))
           (List.map self#signature_item signatureItems))

  method signature_item x: Layout.t =
    let item: Layout.t =
      match x.psig_desc with
        | Psig_type (rf, l) ->
            self#type_def_list (rf, l)
        | Psig_value vd ->
            if vd.pval_prim <> [] then
              self#primitive_declaration vd
            else
              let intro = atom "let" in
              self#attach_std_item_attrs vd.pval_attributes
              (formatTypeConstraint
                 (label ~space:true intro
                    (source_map ~loc:vd.pval_name.loc
                       (protectIdentifier vd.pval_name.txt)))
                (self#core_type vd.pval_type))

        | Psig_typext te ->
            self#type_extension te
        | Psig_exception ed ->
            self#exception_declaration ed
        | Psig_class l ->
            let class_description
                ?(class_keyword=false)
                ({pci_params=ls; pci_name={txt}; pci_loc} as x) =
              let (firstToken, pattern, patternAux) = self#class_opening class_keyword txt x.pci_virt ls in
              let withColon = self#wrapCurriedFunctionBinding
                ~arrow:":"
                firstToken
                pattern
                patternAux
                ([(self#class_constructor_type x.pci_expr)], None)
              in
              source_map ~loc:pci_loc
                (self#attach_std_item_attrs x.pci_attributes withColon)
            in
            makeNonIndentedBreakingList (
              match l with
              | [] -> raise (NotPossible "No recursive class bindings")
              | [x] -> [class_description ~class_keyword:true x]
              | x :: xs ->
                 (class_description ~class_keyword:true x)::
                 (List.map class_description xs)
            )
        | Psig_module {pmd_name; pmd_type={pmty_desc=Pmty_alias alias}; pmd_attributes} ->
            self#attach_std_item_attrs pmd_attributes @@
            label ~space:true
              (makeList ~postSpace:true [
                 atom "module";
                 atom pmd_name.txt;
                 atom "="
               ])
              (self#longident_loc alias)
        | Psig_module pmd ->
            self#attach_std_item_attrs pmd.pmd_attributes @@
            self#formatSimpleSignatureBinding
              "module"
              (atom pmd.pmd_name.txt)
              (self#module_type pmd.pmd_type);
        | Psig_open od ->
            self#attach_std_item_attrs od.popen_attributes @@
            label ~space:true
              (atom ("open" ^ (override od.popen_override)))
              (self#longident_loc od.popen_lid)
        | Psig_include incl ->
            self#attach_std_item_attrs incl.pincl_attributes @@
            label ~space:true
              (atom "include")
              (self#module_type incl.pincl_mod)
        | Psig_modtype x ->
          let name = atom x.pmtd_name.txt in
          let main = match x.pmtd_type with
            | None -> makeList ~postSpace:true [atom "module type"; name]
            | Some mt ->
              label ~space:true
                (makeList ~postSpace:true [atom "module type"; name; atom "="])
                (self#module_type mt)
          in
          self#attach_std_item_attrs x.pmtd_attributes main
        | Psig_class_type l -> self#class_type_declaration_list l
        | Psig_recmodule decls ->
            let first xx =
              self#attach_std_item_attrs xx.pmd_attributes @@
              self#formatSimpleSignatureBinding
                "module rec"
                (atom xx.pmd_name.txt)
                (self#module_type xx.pmd_type)
            in
            let notFirst xx =
              self#attach_std_item_attrs xx.pmd_attributes @@
              self#formatSimpleSignatureBinding
                "and"
                (atom xx.pmd_name.txt)
                (self#module_type xx.pmd_type)
            in
            let moduleBindings = match decls with
              | [] -> raise (NotPossible "No recursive module bindings")
              | hd::tl -> (first hd)::(List.map notFirst tl)
            in
            makeNonIndentedBreakingList moduleBindings
        | Psig_attribute a -> self#floating_attribute a
        | Psig_extension (e, a) ->
          self#attach_std_item_attrs a (self#item_extension e)
    in
    source_map ~loc:x.psig_loc item

  method non_arrowed_module_type x =
    match x.pmty_desc with
      | Pmty_alias li ->
          formatPrecedence (label ~space:true (atom "module") (self#longident_loc li))
      | Pmty_typeof me ->
        makeList ~wrap:("(", ")") [
          label ~space:true
            (atom "module type of")
            (self#module_expr me)
        ]
      | _ -> self#simple_module_type x

  method simple_module_type x =
    match x.pmty_desc with
      | Pmty_ident li ->
          self#longident_loc li;
      | Pmty_signature s ->
          makeList
            ~break:IfNeed
            ~inline:(true, false)
            ~wrap:("{", "}")
            ~newlinesAboveComments:0
            ~newlinesAboveItems:0
            ~newlinesAboveDocComments:1
            ~postSpace:true
            ~sep:(SepFinal (";", ";"))
            (List.map self#signature_item (List.filter self#shouldDisplaySigItem s))
      | Pmty_extension (s, e) -> self#payload "%" s e
      | _ -> makeList ~break:IfNeed ~wrap:("(", ")") [self#module_type x]

  method module_type x =
    let pmty = match x.pmty_desc with
      | Pmty_functor _ ->
        (* The segments that should be separated by arrows. *)
        let rec extract_args args xx = match xx.pmty_desc with
          | Pmty_functor (_, None, mt2) -> extract_args (`Unit :: args) mt2
          | Pmty_functor (s, Some mt1, mt2) ->
            let arg =
              if s.txt = "_"
              then self#module_type mt1
              else formatTypeConstraint (atom s.txt) (self#module_type mt1)
            in
            extract_args (`Arg arg :: args) mt2
          | _ ->
            let prepare_arg = function
              | `Unit -> atom "()"
              | `Arg x -> x
            in
            let args = match args with
              | [`Unit] -> []
              | xs -> List.rev_map prepare_arg args
            in
            (args, self#module_type xx)
        in
        let args, ret = extract_args [] x in
        makeList ~break:IfNeed ~sep:(Sep "=>") ~preSpace:true ~postSpace:true ~inline:(true, true)
          [makeTup args; ret]

      (* See comments in sugar_parser.mly about why WITH constraints aren't "non
       * arrowed" *)
      | Pmty_with (mt, l) ->
          let modSub atm li2 token = makeList ~postSpace:true [
            atom "module";
            atm;
            atom token;
            self#longident_loc li2
          ] in
          let typeAtom = atom "type" in
          let eqAtom = atom "=" in
          let destrAtom = atom ":=" in
          let with_constraint = function
            | Pwith_type (li, td) ->
                self#formatOneTypeDef
                  typeAtom
                  (self#longident_loc li)
                  eqAtom
                  td
            | Pwith_module (li, li2) ->
                modSub (self#longident_loc li) li2 "="
            | Pwith_typesubst td ->
                self#formatOneTypeDef
                  typeAtom
                  (atom ~loc:td.ptype_name.loc td.ptype_name.txt)
                  destrAtom
                  td
            | Pwith_modsubst (s, li2) -> modSub (atom s.txt) li2 ":="
          in
          (match l with
            | [] -> self#module_type mt
            | _ ->
                label ~space:true
                  (makeList ~postSpace:true [self#module_type mt; atom "with"])
                  (makeList
                     ~break:IfNeed
                     ~inline:(true, true)
                     ~sep:(Sep "and")
                     ~postSpace:true
                     ~preSpace:true
                     (List.map with_constraint l));
          )
        (* Seems like an infinite loop just waiting to happen. *)
        | _ -> self#non_arrowed_module_type x
    in
    source_map ~loc:x.pmty_loc pmty

  method simple_module_expr x = match x.pmod_desc with
    | Pmod_unpack e ->
        formatPrecedence (makeList ~postSpace:true [atom "val"; self#unparseExpr e])
    | Pmod_ident li ->
        ensureSingleTokenSticksToLabel (self#longident_loc li)
    | Pmod_constraint (unconstrainedRet, mt) ->
        formatPrecedence (
          formatTypeConstraint
            (self#module_expr unconstrainedRet)
            (self#module_type mt)
        )
    | Pmod_structure s ->
        makeList
          ~break:Always_rec
          ~inline:(true, false)
          ~wrap:("{", "}")
          ~newlinesAboveComments:0
          ~newlinesAboveItems:0
          ~newlinesAboveDocComments:1
          ~postSpace:true
          ~sep:(SepFinal (";", ";"))
          (List.map self#structure_item (List.filter self#shouldDisplayStructureItem s))
    | _ ->
        (* For example, functor application will be wrapped. *)
        formatPrecedence (self#module_expr x)

  method module_expr x =
    match x.pmod_desc with
    | Pmod_functor _ ->
      let (argsList, return) = self#curriedFunctorPatternsAndReturnStruct x in
      (* See #19/20 in syntax.mls - cannot annotate return type at
               the moment. *)
      self#wrapCurriedFunctionBinding "fun" ~sweet:true ~arrow:"=>" (makeTup argsList) []
        ([self#moduleExpressionToFormattedApplicationItems return], None)
    | Pmod_apply _ ->
      self#moduleExpressionToFormattedApplicationItems x
    | Pmod_extension (s, e) -> self#payload "%" s e
    | Pmod_unpack _
    | Pmod_ident _
    | Pmod_constraint _
    | Pmod_structure _ -> self#simple_module_expr x


  method structure structureItems =
    if List.length structureItems == 0 then
      atom ""
    else
      let structureItems = List.filter self#shouldDisplayStructureItem structureItems in
      let first = List.nth structureItems 0 in
      let last = List.nth structureItems (List.length structureItems - 1) in
      let loc_start = first.pstr_loc.loc_start in
      let loc_end = last.pstr_loc.loc_end in
      source_map ~loc:{loc_start; loc_end; loc_ghost = false}
        (makeList
           ~newlinesAboveComments:1
           ~newlinesAboveItems:1
           ~newlinesAboveDocComments:1
           ~postSpace:true
           ~break:Always_rec
           ~indent:0
           ~inline:(true, false)
           ~sep:(SepFinal (";", ";"))
           (List.map self#structure_item structureItems))

  (*
     How do modules become parsed?
     let module (X: sig) = blah;
       Will not parse! (Should just make it parse to let [X:sig =]).
     let module X: sig = blah;
       Becomes Pmod_constraint
     let module X: sig = (blah:sig);
       Becomes Pmod_constraint .. Pmod_constraint
     let module X = blah:typ;
       Becomes Pmod_constraint
     let module X (Y:y) (Z:z):r => Q
       Becomes Pmod_functor...=> Pmod_constraint

     let module X (Y:y) (Z:z):r => (Q:r2)
       Probably becomes Pmod_functor...=> (Pmod_constraint..
       Pmod_constraint)

    let (module X) =
      Is a *completely* different thing (unpacking/packing first class modules).
      We should make sure this is very well distinguished.
      - Just replace all "let module" with a new three letter keyword (mod)?
      - Reserve let (module X) for unpacking first class modules.

    See the notes about how Ppat_constraint become parsed and attempt to unify
    those as well.
  *)

  method let_module_binding prefixText bindingName moduleExpr =
    let (argsList, return) = self#curriedFunctorPatternsAndReturnStruct moduleExpr in (
      match (argsList, return.pmod_desc) with
        (* Simple module with type constraint, no functor args. *)
        | ([], Pmod_constraint (unconstrainedRetTerm, ct)) ->
          self#formatSimplePatternBinding prefixText bindingName (Some (self#module_type ct))
            ([self#moduleExpressionToFormattedApplicationItems unconstrainedRetTerm], None)
        (* Simple module with type no constraint, no functor args. *)
        | ([], _) ->
          self#formatSimplePatternBinding prefixText bindingName None
            ([self#moduleExpressionToFormattedApplicationItems return], None)
        | (_, _) ->
            (* A functor *)
            let (argsWithConstraint, actualReturn) = (
              match return.pmod_desc with
                (* A functor with constrained return type:
                 *
                 * let module X = (A) (B) : Ret => ...
                 * *)
                | Pmod_constraint (me, ct) -> ([makeTup argsList; formatJustTheTypeConstraint (self#non_arrowed_module_type ct)], me)
                | _ -> ([makeTup argsList], return)
            ) in
            self#wrapCurriedFunctionBinding prefixText ~arrow:"=>"
              (makeList [bindingName; atom " ="]) argsWithConstraint
              ([self#moduleExpressionToFormattedApplicationItems actualReturn], None)
    )

    method class_opening class_keyword name pci_virt ls =
      let firstToken = if class_keyword then "class" else "and" in
      match (pci_virt, ls) with
        (* When no class params, it's a very simple formatting for the
           opener - no breaking. *)
        | (Virtual, []) ->
          (firstToken, atom "virtual", [atom name])
        | (Concrete, []) ->
          (firstToken, atom name, [])
        | (Virtual, _::_) ->
          (firstToken, atom "virtual", [atom name; self#class_params_def ls])
        | (Concrete, _::_) ->
          (firstToken, atom name, [self#class_params_def ls])


  (* TODO: TODOATTRIBUTES: Structure items don't have attributes, but each
     pstr_desc *)
  method structure_item term =
    let item = (
      match term.pstr_desc with
        | Pstr_eval (e, attrs) ->
            let {stdAttrs; jsxAttrs; uncurried} = partitionAttributes attrs in
            if uncurried then Hashtbl.add uncurriedTable e.pexp_loc true;
            let layout = self#attach_std_item_attrs stdAttrs (self#unparseUnattributedExpr e) in
            (* If there was a JSX attribute BUT JSX component wasn't detected,
               that JSX attribute needs to be pretty printed so it doesn't get
               lost *)
            (match jsxAttrs with
            | [] -> layout
            | _::_ ->
              let jsxAttrNodes = List.map self#attribute jsxAttrs in
              makeList ~sep:(Sep " ") (jsxAttrNodes @ [layout]))
        | Pstr_type (_, []) -> assert false
        | Pstr_type (rf, l)  -> (self#type_def_list (rf, l))
        | Pstr_value (rf, l) -> (self#bindings (rf, l))
        | Pstr_typext te -> (self#type_extension te)
        | Pstr_exception ed -> (self#exception_declaration ed)
        | Pstr_module x ->
            let bindingName = atom ~loc:x.pmb_name.loc x.pmb_name.txt in
            self#attach_std_item_attrs x.pmb_attributes @@
            self#let_module_binding "module" bindingName x.pmb_expr
        | Pstr_open od ->
            self#attach_std_item_attrs od.popen_attributes @@
            makeList ~postSpace:true [
              atom ("open" ^ (override od.popen_override));
              self#longident_loc od.popen_lid;
            ]
        | Pstr_modtype x ->
            let name = atom x.pmtd_name.txt in
            let main = match x.pmtd_type with
              | None ->
                makeList ~postSpace:true [atom "module type"; name]
              | Some mt ->
                label ~space:true
                  (makeList ~postSpace:true [atom "module type"; name; atom "="])
                  (self#module_type mt)
            in
            self#attach_std_item_attrs x.pmtd_attributes main
        | Pstr_class l -> self#class_declaration_list l
        | Pstr_class_type l -> self#class_type_declaration_list l
        | Pstr_primitive vd -> self#primitive_declaration vd
        | Pstr_include incl ->
            self#attach_std_item_attrs incl.pincl_attributes @@
            (* Kind of a hack *)
            let moduleExpr = incl.pincl_mod in
            formatAttachmentApplication
              applicationFinalWrapping
              (Some (true, atom "include"))
              ([self#moduleExpressionToFormattedApplicationItems moduleExpr], None)

        | Pstr_recmodule decls -> (* 3.07 *)
            let first xx =
              self#attach_std_item_attrs xx.pmb_attributes @@
              self#let_module_binding "module rec" (atom xx.pmb_name.txt) xx.pmb_expr
            in
            let notFirst xx =
              self#attach_std_item_attrs xx.pmb_attributes @@
              self#let_module_binding "and" (atom xx.pmb_name.txt) xx.pmb_expr
            in
            let moduleBindings = match decls with
              | [] -> raise (NotPossible "No recursive module bindings")
              | hd::tl -> (first hd)::(List.map notFirst tl)
            in
            makeNonIndentedBreakingList moduleBindings
        | Pstr_attribute a -> self#floating_attribute a
        | Pstr_extension ((extension, PStr [item]), a) ->
          begin match item.pstr_desc with
            | Pstr_value (rf, l) -> self#bindings ~extension (rf, l)
            | _ -> self#attach_std_item_attrs ~extension a
                     (self#structure_item item)
          end
        | Pstr_extension (e, a) ->
          (* Notice how extensions have attributes - but not every structure
             item does. *)
          self#attach_std_item_attrs a (self#item_extension e)
    ) in
    source_map ~loc:term.pstr_loc item

  method type_extension te =
    let formatOneTypeExtStandard prepend ({ptyext_path} as te) =
      let name = self#longident_loc ptyext_path in
      let item = self#formatOneTypeExt prepend name (atom "+=") te in
      self#attach_std_item_attrs te.ptyext_attributes item
    in
    formatOneTypeExtStandard (atom "type") te

  (* [allowUnguardedSequenceBodies] allows sequence expressions {} to the right of `=>` to not
     be guarded in `{}` braces. *)
  method case_list ?(allowUnguardedSequenceBodies=false) l =
    let rec appendLabelToLast items rhs =
      match items with
        | hd::[] -> (label ~indent:0 ~space:true hd rhs)::[]
        | hd::tl -> hd::(appendLabelToLast tl rhs)
        | [] -> raise (NotPossible "Cannot append to last of nothing")
    in

    let case_row {pc_lhs; pc_guard; pc_rhs} =
      let theOrs = orList pc_lhs in

      (* match x with *)
      (* | AnotherReallyLongVariantName (_, _, _)   *)
      (* | AnotherReallyLongVariantName2 (_, _, _)
           when true => {                           *)

      (*   }                                        *)

      (*<sbi><X>match x with</X>   *)
      (*     <Y>everythingElse</Y> *)
      (*</sbi>                     *)



      (*     ............................................................
             :    each or segment has a spaced list <> that ties its    :
             : bar "|" to its pattern                                   :
             ...:..........................................................:.....
             :  :  each or-patterned match is grouped in SpacedBreakableInline  :
             :  :                                                          :    :
             v  v                                                          v    v
             <sbi><>|<lb><A><>     FirstThingStandalone t =></A></><B>t</B></lb></></sbi>
             <sbi><>|<C>           AnotherReallyLongVariantName (_, _, _)</C></>
             ^    <>|<lb><><lb><D>AnotherReallyLongVariantNam2 (_, _, _)</D>             (label the last in or ptn for or and label it again for arrow)
             :        ^  ^   ^     <E>when true<E></lb> =></><F>{
             :        :  :   :    </F>}</lb></sbi> ^       ^
             :        :  :   :            ^     ^   :      :
             :        :  :   :            :     :   :      :
             :        :  :   :If there is :a WHERE  :      :
             :        :  :   :an extra    :label is :      :
             :        :  :   :inserted bef:ore the  :      :
             :        :  :   :arrow.      :     :   :      :
             :        :  :   :............:.....:...:      :
             :        :  :                :     :          :
             :        :  :                :     :          :
             :        :  :                :     :          :
             :        :  :The left side of:this final label:
             :        :  :uses a list to  :append the arrow:
             :        :  :................:.....:..........:
             :        :                   :     :
             :        :                   :     :
             :        :                   :     :
             :        :Final or segment is:     :
             :        :wrapped in lbl that:     :
             :        :partitions pattern :     :
             :        :and arrow from     :     :
             :        :expression.        :     :
             :        :                   :     :
             :        :...................:     :
             :     [orsWithWhereAndArrowOnLast] :
             :                                  :
             :..................................:
                         [row]

      *)
      let bar xx = makeList ~postSpace:true [atom "|"; xx] in
      let appendWhereAndArrow p = match pc_guard with
        | None -> makeList ~postSpace:true [p; atom "=>"]
        | Some g ->
          (* when x should break as a whole - extra list added around it to make it break as one *)
          let withWhen = label ~space:true p
              (makeList ~break:Layout.Never ~inline:(true, true) ~postSpace:true
                 [label ~space:true (atom "when") (self#unparseExpr g)])
          in
          makeList ~inline:(true, true) ~postSpace:true [withWhen; atom "=>"]
      in
      let rec appendWhereAndArrowToLastOr = function
        | [] -> []
        | hd::tl ->
          let formattedHd = self#pattern hd in
          let formattedHd =
            if tl = [] then appendWhereAndArrow formattedHd else formattedHd
          in
          (formattedHd :: appendWhereAndArrowToLastOr tl)
      in
      let orsWithWhereAndArrowOnLast = appendWhereAndArrowToLastOr theOrs in
      let rhs =
        if allowUnguardedSequenceBodies then
          match (self#under_pipe#letList pc_rhs) with
          (* TODO: Still render a list with located information here so that
               comments (eol) are interleaved *)
          | [hd] -> hd
          (* In this case, we don't need any additional indentation, because there aren't
             wrapping {} which would cause zero indentation to look strange. *)
          | lst -> makeUnguardedLetSequence lst
        else self#under_pipe#unparseExpr pc_rhs
      in
      source_map
        (* Fake shift the location to accomodate for the bar, to make sure
           * the wrong comments don't make their way past the next bar. *)
        ~loc:(expandLocation ~expand:(0, 0) {
            loc_start = pc_lhs.ppat_loc.loc_start;
            loc_end = pc_rhs.pexp_loc.loc_end;
            loc_ghost = false;
          })
        (makeList ~break:Always_rec ~inline:(true, true)
           (List.map bar (appendLabelToLast orsWithWhereAndArrowOnLast rhs)))
    in
    List.map case_row l

  (* Formats a list of a single expr param in such a way that the parens of the function or
   * (poly)-variant application and the wrapping of the param stick together when the layout breaks.
   *  Example: `foo({a: 1, b: 2})` needs to be formatted as
   *  foo({
   *    a: 1,
   *    b: 2
   *  })
   *  when the line length dictates breaking. Notice how `({` and `})` 'hug'.
   *  Also see "isSingleArgParenApplication" which determines if
   *  this kind of formatting should happen. *)
  method singleArgParenApplication = function
    | [{pexp_attributes = []; pexp_desc = Pexp_record (l, eo)}] ->
      self#unparseRecord ~wrap:("(", ")") l eo
    | [{pexp_attributes = []; pexp_desc = Pexp_tuple l}] ->
      self#unparseSequence ~wrap:("(", ")") ~construct:`Tuple l
    | [{pexp_attributes = []; pexp_desc = Pexp_array l}] ->
      self#unparseSequence ~wrap:("(", ")") ~construct:`Array l
    | [{pexp_attributes = []; pexp_desc = Pexp_object cs}] ->
      self#classStructure ~wrap:("(", ")") cs
    | [{pexp_attributes = []; pexp_desc = Pexp_extension (s, p)}] when s.txt = "bs.obj" ->
      self#formatBsObjExtensionSugar ~wrap:("(", ")") p
    | [({pexp_attributes = []; pexp_desc} as exp)] when (is_simple_list_expr exp) ->
          (match view_expr exp with
          | `list xs ->
              self#unparseSequence ~construct:`List ~wrap:("(", ")") xs
          | `cons xs ->
              self#unparseSequence ~construct:`ES6List ~wrap:("(", ")") xs
          | _ -> assert false)
    | _ -> assert false


  method label_x_expression_param (l, e) =
    let term = self#unparseConstraintExpr e in
    let param = match l with
      | Nolabel -> term
      | Labelled lbl when is_punned_labelled_expression e lbl ->
        makeList [atom namedArgSym; term]
      | Optional lbl when is_punned_labelled_expression e lbl ->
        makeList [atom namedArgSym; label term (atom "?")]
      | Labelled lbl ->
        label (atom (namedArgSym ^ lbl ^ "=")) term
      | Optional lbl ->
        label (atom (namedArgSym ^ lbl ^ "=?")) term
    in
    source_map ~loc:e.pexp_loc param

  method label_x_expression_params ?(uncurried=false) xs =
    match xs with
      (* function applications with unit as only argument should be printed differently
       * e.g. print_newline(()) should be printed as print_newline() *)
<<<<<<< HEAD
      | [(Nolabel, ({pexp_attributes = []; pexp_desc = Pexp_construct ( {txt= Lident "()"}, None)} as x))]
          -> makeList ~break:Layout.Never [self#unparseExpr x]

=======
      | [(Nolabel, {pexp_attributes = []; pexp_desc = Pexp_construct ( {txt= Lident "()"}, None)})]
          -> makeList ~break:Never [if uncurried then atom "(.)" else atom "()"]
>>>>>>> 9f9ac392
      (* The following cases provide special formatting when there's only one expr_param that is a tuple/array/list/record etc.
       *  e.g. foo({a: 1, b: 2})
       *  becomes ->
       *  foo({
       *    a: 1,
       *    b: 2,
       *  })
       *  when the line-length indicates breaking.
       *)
      | [(Nolabel, exp)] when isSingleArgParenApplication [exp] ->
          self#singleArgParenApplication [exp]
      | params ->
          makeTup ~uncurried (List.map self#label_x_expression_param params)

  method formatFunAppl ~jsxAttrs ~args ~funExpr ~applicationExpr ?(uncurried=false) () =
    (* If there was a JSX attribute BUT JSX component wasn't detected,
       that JSX attribute needs to be pretty printed so it doesn't get
       lost *)
    let maybeJSXAttr = List.map self#attribute jsxAttrs in
    let categorizeFunApplArgs args =
      let reverseArgs = List.rev args in
      match reverseArgs with
      | ((_, {pexp_desc = Pexp_fun _}) as callback)::args
          when let otherCallbacks =
            List.filter (fun (_, e) -> match e.pexp_desc with Pexp_fun _ -> true | _ -> false) args
          in List.length otherCallbacks == 0
          (* default to normal formatting if there's more than one callback *)
          -> `LastArgIsCallback(callback, List.rev args)
      | _ -> `NormalFunAppl args
    in
    begin match categorizeFunApplArgs args with
    | `LastArgIsCallback(callbackArg, args) ->
        (* This is the following case:
         * Thing.map(foo, bar, baz, (abc, z) =>
         *   MyModuleBlah.toList(argument)
         *)
        let (argLbl, cb) = callbackArg in
        let {stdAttrs; uncurried} = partitionAttributes cb.pexp_attributes in
        let cbAttrs = stdAttrs in
        if uncurried then Hashtbl.add uncurriedTable cb.pexp_loc true;
        let (cbArgs, retCb) = self#curriedPatternsAndReturnVal {cb with pexp_attributes = []} in
        let cbArgs = if List.length cbAttrs > 0 then
            makeList ~break:IfNeed ~inline:(true, true) ~postSpace:true
              (List.map self#attribute cbAttrs @ cbArgs)
        else makeList cbArgs in
        let theCallbackArg = match argLbl with
          | Optional s -> makeList ([atom namedArgSym; atom s; atom "=?"]@[cbArgs])
          | Labelled s -> makeList ([atom namedArgSym; atom s; atom "="]@[cbArgs])
          | Nolabel -> cbArgs
        in
        let theFunc =
          source_map ~loc:funExpr.pexp_loc
            (makeList ~wrap:("", "(") [self#simplifyUnparseExpr funExpr])
        in
        let formattedFunAppl = begin match self#letList retCb with
        | [x] ->
          (* force breaks for test assertion style callbacks, e.g.
           *  describe("App", () => test("math", () => Expect.expect(1 + 2) |> toBe(3)));
           * should always break for readability of the tests:
           *  describe("App", () =>
           *    test("math", () =>
           *      Expect.expect(1 + 2) |> toBe(3)
           *    )
           *  );
           *)
          let forceBreak = match funExpr.pexp_desc with
          | Pexp_ident ident when
              let lastIdent = Longident.last ident.txt in
              List.mem lastIdent ["test"; "describe"; "it"; "expect"] -> true
          | _ -> false
          in
          let returnValueCallback = makeList ~break:(if forceBreak then Always else IfNeed) ~wrap:("=> ", ")") [x] in

          let argsWithCallbackArgs = List.concat [(List.map self#label_x_expression_param args); [theCallbackArg]] in
          let left = label
            theFunc
            (makeList ~wrap:("", " ") ~break:IfNeed ~inline:(true, true) ~sep:(Sep ",") ~postSpace:true
              argsWithCallbackArgs)
          in
          label left returnValueCallback
        | xs ->
          let printWidthExceeded = Reason_heuristics.funAppCallbackExceedsWidth ~printWidth:settings.width ~args ~funExpr () in
          if printWidthExceeded = false then
              (*
               * Thing.map(foo, bar, baz, (abc, z) =>
               *   MyModuleBlah.toList(argument)
               * )
               *
               * To get this kind of formatting we need to construct the following tree:
               * <Label>
               * <left>Thing.map(foo, bar, baz, (abc, z)</left><right>=>
               *   MyModuleBlah.toList(argument)
               * )</right>
               * </Label>
               *
               * where left is
               * <Label><left>Thing.map(</left></right>foo, bar, baz, (abc, z) </right></Label>
               *
               * The <right> part of that label could be a <List> with wrap:("", " ") break:IfNeed inline:(true, true)
               * with items: "foo", "bar", "baz", "(abc, z)", separated by commas.
               *
               * this is also necessary to achieve the following formatting where }) hugs :
               * test("my test", () => {
               *   let x = a + b;
               *   let y = z + c;
               *   x + y
               * });
               *)
            let right =
              source_map ~loc:retCb.pexp_loc
                (makeList ~break:Always_rec ~wrap:("=> {", "})") ~sep:(SepFinal (";", ";")) xs)
            in
            let argsWithCallbackArgs =
              List.map self#label_x_expression_param args @ [theCallbackArg]
            in
            let left = label
                theFunc
                (makeList ~wrap:("", " ") ~break:IfNeed ~inline:(true, true) ~sep:(Sep ",") ~postSpace:true
                   argsWithCallbackArgs)
            in
            label left right
          else
            (* Since the heuristic says the line lenght is exceeded in this case,
             * we conveniently format everything as
             * <label><left>Thing.map(</left><right><list>
             *   foo,
             *   bar,
             *   baz,
             *   <label> <left>(abc) =></left> <right><list> {
             *     let x = 1;
             *     let y = 2;
             *     x + y
             *   }</list></right></label>
             * )</list></right></label>
            *)
            let args =
              makeList ~break:Always ~wrap:("", ")") ~sep:commaTrail (
                (List.map self#label_x_expression_param args) @
                [label ~space:true (makeList ~wrap:("", " =>") [theCallbackArg])
                   (source_map ~loc:retCb.pexp_loc (makeLetSequence xs))]
              )
            in
            label theFunc args
        end in
        maybeJSXAttr @ [formattedFunAppl]
    | `NormalFunAppl args ->
      let theFunc =
        source_map ~loc:funExpr.pexp_loc (self#simplifyUnparseExpr funExpr)
      in
      (*reset here only because [function,match,try,sequence] are lower priority*)
      (* The "expression location" might be different than the location of the actual
       * function application because things like surrounding { } expand the
       * parsed location (in body of while loop for example).
       * We recover the most meaningful function application location we can.*)
      let (syntheticApplicationLocation, syntheticArgLoc) = match args with
        | [] -> (funExpr.pexp_loc, funExpr.pexp_loc)
        | hd::_ ->
          {funExpr.pexp_loc with loc_end = applicationExpr.pexp_loc.loc_end},
          {funExpr.pexp_loc with loc_start = funExpr.pexp_loc.loc_end; loc_end = applicationExpr.pexp_loc.loc_end}
<<<<<<< HEAD
      in
      let theArgs = self#reset#label_x_expression_params args in
      maybeJSXAttr @ [source_map ~loc:syntheticApplicationLocation
                        (label theFunc (source_map ~loc:syntheticArgLoc theArgs))]
=======
        ) in
        let theArgs = self#reset#label_x_expression_params ~uncurried args in
        maybeJSXAttr @ [SourceMap(syntheticApplicationLocation, label theFunc (SourceMap(syntheticArgLoc, theArgs)))]
>>>>>>> 9f9ac392
    end
end;;

let toplevel_phrase ppf x =
  match x with
  | Ptop_def s -> format_layout ppf (printer#structure s)
  | Ptop_dir (s, da) -> print_string "(* top directives not supported *)"

let case_list ppf x =
  List.iter (format_layout ppf) (printer#case_list x)

(* Convert a Longident to a list of strings.
   E.g. M.Constructor will be ["Constructor"; "M.Constructor"]
   Also support ".Constructor" to specify access without a path.
 *)
let longident_for_arity lid =
  let rec toplevel = function
    | Lident s ->
        [s]
    | Ldot (lid, s) ->
        let append_s x = x ^ "." ^ s in
        s :: (List.map append_s (toplevel lid))
    | Lapply (y,s) ->
        toplevel s in
   match lid with
    | Lident s ->
        ("." ^ s) :: toplevel lid
    | _ ->
        toplevel lid

(* add expilcit_arity to a list of attributes
 *)
let add_explicit_arity loc attributes =
  ({txt="explicit_arity"; loc}, PStr []) ::
  normalized_attributes "explicit_arity" attributes

(* explicit_arity_exists check if expilcit_arity exists
 *)
let explicit_arity_not_exists attributes =
  not (attribute_exists "explicit_arity" attributes)

(* wrap_expr_with_tuple wraps an expression
 * with tuple as a sole argument.
 *)
let wrap_expr_with_tuple exp =
  {exp with pexp_desc = Pexp_tuple [exp]}

(* wrap_pat_with_tuple wraps an pattern
 * with tuple as a sole argument.
 *)
let wrap_pat_with_tuple pat =
  {pat with ppat_desc = Ppat_tuple [pat]}



(* explicit_arity_constructors is a set of constructors that are known to have
 * multiple arguments
 *
 *)

module StringSet = Set.Make(String);;

let built_in_explicit_arity_constructors = ["Some"; "Assert_failure"; "Match_failure"]

let explicit_arity_constructors = StringSet.of_list(built_in_explicit_arity_constructors @ (!configuredSettings).constructorLists)

let add_explicit_arity_mapper super =
  let super_expr = super.Ast_mapper.expr in
  let super_pat = super.Ast_mapper.pat in
  let expr mapper expr =
    let expr =
      match expr with
      | {pexp_desc=Pexp_construct(lid, Some sp);
         pexp_loc;
         pexp_attributes} when
          List.exists
            (fun c -> StringSet.mem c explicit_arity_constructors)
            (longident_for_arity lid.txt) &&
          explicit_arity_not_exists pexp_attributes ->
        {pexp_desc=Pexp_construct(lid, Some (wrap_expr_with_tuple sp));
         pexp_loc;
         pexp_attributes=add_explicit_arity pexp_loc pexp_attributes}
      | x -> x
    in
    super_expr mapper expr
  and pat mapper pat =
    let pat =
      match pat with
      | {ppat_desc=Ppat_construct(lid, Some sp);
         ppat_loc;
         ppat_attributes} when
          List.exists
            (fun c -> StringSet.mem c explicit_arity_constructors)
            (longident_for_arity lid.txt) &&
          explicit_arity_not_exists ppat_attributes ->
        {ppat_desc=Ppat_construct(lid, Some (wrap_pat_with_tuple sp));
         ppat_loc;
         ppat_attributes=add_explicit_arity ppat_loc ppat_attributes}
      | x -> x
    in
    super_pat mapper pat
  in
  { super with Ast_mapper. expr; pat }

let preprocessing_mapper =
  ml_to_reason_swap_operator_mapper
    (escape_stars_slashes_mapper
      (add_explicit_arity_mapper Ast_mapper.default_mapper))

let core_type ppf x =
  format_layout ppf
    (printer#core_type (apply_mapper_to_type x preprocessing_mapper))

let pattern ppf x =
  format_layout ppf
    (printer#pattern (apply_mapper_to_pattern x preprocessing_mapper))

let signature (comments : Comment.t list) ppf x =
  format_layout ppf ~comments
    (printer#signature (apply_mapper_to_signature x preprocessing_mapper))

let structure (comments : Comment.t list) ppf x =
  format_layout ppf ~comments
    (printer#structure (apply_mapper_to_structure x preprocessing_mapper))

let expression ppf x =
  format_layout ppf
    (printer#unparseExpr (apply_mapper_to_expr x preprocessing_mapper))

let case_list = case_list

end
in
object
  method core_type = Formatter.core_type
  method pattern = Formatter.pattern
  method signature = Formatter.signature
  method structure = Formatter.structure
  (* For merlin-destruct *)
  method toplevel_phrase = Formatter.toplevel_phrase
  method expression = Formatter.expression
  method case_list = Formatter.case_list
end<|MERGE_RESOLUTION|>--- conflicted
+++ resolved
@@ -169,107 +169,7 @@
   | None -> keyword
   | Some str -> keyword ^ "%" ^ str.txt
 
-<<<<<<< HEAD
 let string_equal : string -> string -> bool = (=)
-=======
-let print_comment_type = function
-  | Regular -> "Regular"
-  | EndOfLine -> "End of Line"
-  | SingleLine -> "SingleLine"
-
-let print_location loc =
-  printf "%d (%d:%d)-%d (%d:%d)\n"
-    loc.loc_start.Lexing.pos_cnum
-    loc.loc_start.Lexing.pos_lnum
-    (loc.loc_start.Lexing.pos_cnum - loc.loc_start.Lexing.pos_bol)
-    loc.loc_end.Lexing.pos_cnum
-    loc.loc_end.Lexing.pos_lnum
-    (loc.loc_end.Lexing.pos_cnum - loc.loc_end.Lexing.pos_bol);
-  flush stdout
-
-
-let rec print_comments = function
-  | [] -> ()
-  | ((s, t, loc)::tl) ->
-       printf "(%d:%d)-(%d:%d) -- %s:||%s||\n"
-              loc.loc_start.Lexing.pos_lnum
-              (loc.loc_start.Lexing.pos_cnum - loc.loc_start.Lexing.pos_bol)
-              loc.loc_end.Lexing.pos_lnum
-              (loc.loc_end.Lexing.pos_cnum - loc.loc_end.Lexing.pos_bol)
-              (print_comment_type t)
-              s;
-       print_comments tl;
-       ()
-
-let rec print_easy_rec ?(indent=0) easyFormatted =
-  let space = Array.fold_left (^) "" (Array.make indent " ") in
-  match easyFormatted with
-  | Atom (s,_) ->
-     printf "%s Atom:'%s'\n" space s
-  | List ((opening, sep, closing, config), items) ->
-     let break = (match config.wrap_body with
-                  | `No_breaks -> "No_breaks"
-                  | `Wrap_atoms -> "Wrap_atoms"
-                  | `Never_wrap -> "Never_wrap"
-                  | `Force_breaks -> "Force_breaks"
-                  | `Force_breaks_rec -> "Force_breaks_rec"
-                  | `Always_wrap -> "Always_wrap") in
-     printf "%s List: open %s close %s sep %s break %s \n" space opening closing sep break;
-     let _ = List.map (print_easy_rec ~indent:(indent+2)) items in
-     ()
-  | Label ((left, config), right) ->
-     let break = match config.label_break with
-     | `Never -> "Never"
-     | `Always_rec -> "Always_rec"
-     | `Auto -> "Auto"
-     | `Always -> "Always" in
-     printf "%s Label (break = %s): \n" space break;
-     printf "  %s left \n" space;
-     print_easy_rec ~indent:(indent+2) left;
-     printf "  %s right \n" space;
-     print_easy_rec ~indent:(indent+2) right;
-  | Custom _ -> printf "custom \n"
-
-let rec print_layout ?(indent=0) layout =
-  let space = Array.fold_left (^) "" (Array.make indent " ") in
-  match layout with
-  | SourceMap (loc, layout) ->
-     printf "%s SourceMap [(%d:%d)-(%d:%d)]\n" space
-            loc.loc_start.Lexing.pos_lnum
-            (loc.loc_start.Lexing.pos_cnum - loc.loc_start.Lexing.pos_bol)
-            loc.loc_end.Lexing.pos_lnum
-            (loc.loc_end.Lexing.pos_cnum - loc.loc_end.Lexing.pos_bol);
-     print_layout ~indent:(indent+2) layout
-  | Sequence (config, layout_list) ->
-     let break = match config.break with
-       | Never  -> "Never"
-       | IfNeed  -> "if need"
-       | Always  -> "Always"
-       | Always_rec  -> "Always_rec" in
-     let sep = match config.sep with
-     | NoSep -> "NoSep"
-     | Sep s -> "Sep '" ^ s ^ "'"
-     | SepFinal (s, finalSep) -> "SepFinal ('" ^ s ^ "', '" ^ finalSep ^ "')" in
-     printf "%s Sequence of %d, sep: %s, stick_to_left: %s break: %s\n" space (List.length layout_list) sep (string_of_bool config.sepLeft) break;
-     let _ = List.map (print_layout ~indent:(indent+2)) layout_list in
-     ()
-  | Label (_, left, right) ->
-     printf "%s Label: \n" space;
-     printf "  %s left \n" space;
-     print_layout ~indent:(indent+4) left;
-     printf "  %s right \n" space;
-     print_layout ~indent:(indent+4) right;
-  | Easy e ->
-     printf "%s Easy: '%s' \n" space (print_easy e)
-
-let rec longIdentSame = function
-  | (Lident l1, Lident l2) -> String.compare l1 l2 == 0
-  | (Ldot (path1, l1), Ldot (path2, l2)) ->
-    longIdentSame (path1, path2) && String.compare l1 l2 == 0
-  | (Lapply (l11, l12), Lapply (l21, l22)) ->
-    longIdentSame (l11, l21) && longIdentSame (l12, l22)
-  | _ -> false
->>>>>>> 9f9ac392
 
 let longident_same l1 l2 =
   let rec equal l1 l2 =
@@ -816,11 +716,8 @@
   | `nil | `tuple | `list _ | `simple _ | `cons _  -> true
   | `normal -> false
 
-<<<<<<< HEAD
-=======
 let uncurriedTable = Hashtbl.create 42
 
->>>>>>> 9f9ac392
 (* Determines if a list of expressions contains a single unit construct
  * e.g. used to check: MyConstructor() -> exprList == [()]
  * useful to determine if MyConstructor(()) should be printed as MyConstructor()
@@ -1126,16 +1023,10 @@
   | [hd] -> hd
   | l -> makeList ~inline:(true, true) ~postSpace:true ~break:IfNeed l
 
-<<<<<<< HEAD
 let makeTup ?(trailComma=true) l =
   makeList
     ~wrap:("(",")") ~postSpace:true ~break:IfNeed l
     ~sep:(if trailComma then commaTrail else commaSep)
-=======
-let makeTup ?(trailComma=true) ?(uncurried = false) l =
-  let lparen = if uncurried then "(. " else "(" in
-  makeList ~wrap:(lparen,")") ~sep:(if trailComma then commaTrail else commaSep) ~postSpace:true ~break:IfNeed l
->>>>>>> 9f9ac392
 
 let ensureSingleTokenSticksToLabel x =
   let listConfigIfCommentsInterleaved cfg =
@@ -2182,12 +2073,7 @@
         (self#non_arrowed_simple_core_type {x with ptyp_attributes = []})
         (self#attributes stdAttrs)
     else
-<<<<<<< HEAD
       match x.ptyp_desc with
-=======
-      let x = if uncurried then { x with ptyp_attributes = [] } else x in
-      match (x.ptyp_desc) with
->>>>>>> 9f9ac392
         | (Ptyp_arrow (l, ct1, ct2)) ->
           let rec allArrowSegments ?(uncurried=false) acc = function
             | { ptyp_desc = Ptyp_arrow (l, ct1, ct2); ptyp_attributes = [] } ->
@@ -2957,11 +2843,7 @@
                * context it was parsed in. Therefore, we need to include further
                * information about the contents of the pattern such as tokens etc,
                * in order to get comments to be distributed correctly.*)
-<<<<<<< HEAD
             atom ~loc x
-=======
-              SourceMap (loc, (atom x))
->>>>>>> 9f9ac392
           | Ppat_construct (({txt=Lident "::"}), po) ->
             self#patternList x (* LIST PATTERN *)
           | Ppat_construct (({txt} as li), None) ->
@@ -3435,17 +3317,12 @@
          *   test("math", () =>
          *     Expect.expect(1 + 2) |> toBe(3)));
          *)
-<<<<<<< HEAD
         let (lastLabel, lastArg) = List.nth ls (List.length ls - 1) in
         (* FIXME: something is fishy here *)
         let _syntheticApplicationLocation =
           {e.pexp_loc with loc_end = lastArg.pexp_loc.loc_end} in
         FunctionApplication
           (self#formatFunAppl ~jsxAttrs ~args:ls ~applicationExpr:x ~funExpr:e ())
-=======
-        let uncurried = try Hashtbl.find uncurriedTable x.pexp_loc with | Not_found -> false in
-        FunctionApplication (self#formatFunAppl ~uncurried ~jsxAttrs ~args:ls ~applicationExpr:x ~funExpr:e ())
->>>>>>> 9f9ac392
       )
     )
     | Pexp_construct (li, Some eo) when not (is_simple_construct (view_expr x)) -> (
@@ -6350,14 +6227,9 @@
     match xs with
       (* function applications with unit as only argument should be printed differently
        * e.g. print_newline(()) should be printed as print_newline() *)
-<<<<<<< HEAD
       | [(Nolabel, ({pexp_attributes = []; pexp_desc = Pexp_construct ( {txt= Lident "()"}, None)} as x))]
           -> makeList ~break:Layout.Never [self#unparseExpr x]
 
-=======
-      | [(Nolabel, {pexp_attributes = []; pexp_desc = Pexp_construct ( {txt= Lident "()"}, None)})]
-          -> makeList ~break:Never [if uncurried then atom "(.)" else atom "()"]
->>>>>>> 9f9ac392
       (* The following cases provide special formatting when there's only one expr_param that is a tuple/array/list/record etc.
        *  e.g. foo({a: 1, b: 2})
        *  becomes ->
@@ -6517,16 +6389,10 @@
         | hd::_ ->
           {funExpr.pexp_loc with loc_end = applicationExpr.pexp_loc.loc_end},
           {funExpr.pexp_loc with loc_start = funExpr.pexp_loc.loc_end; loc_end = applicationExpr.pexp_loc.loc_end}
-<<<<<<< HEAD
       in
       let theArgs = self#reset#label_x_expression_params args in
       maybeJSXAttr @ [source_map ~loc:syntheticApplicationLocation
                         (label theFunc (source_map ~loc:syntheticArgLoc theArgs))]
-=======
-        ) in
-        let theArgs = self#reset#label_x_expression_params ~uncurried args in
-        maybeJSXAttr @ [SourceMap(syntheticApplicationLocation, label theFunc (SourceMap(syntheticArgLoc, theArgs)))]
->>>>>>> 9f9ac392
     end
 end;;
 
